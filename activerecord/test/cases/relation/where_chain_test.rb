require 'cases/helper'
require 'models/post'
require 'models/comment'

module ActiveRecord
  class WhereChainTest < ActiveRecord::TestCase
    fixtures :posts

    def setup
      super
      @name = 'title'
    end

    def test_not_eq
<<<<<<< HEAD
=======
      expected = Post.arel_table[@name].not_eq('hello')
>>>>>>> 9a976ab5
      relation = Post.where.not(title: 'hello')

      assert_equal 1, relation.where_values.length

      value = relation.where_values.first
      bind  = relation.bind_values.first

      assert_bound_ast value, Post.arel_table[@name], Arel::Nodes::NotEqual
      assert_equal 'hello', bind.last
    end

    def test_not_null
      expected = Post.arel_table[@name].not_eq(nil)
      relation = Post.where.not(title: nil)
      assert_equal([expected], relation.where_values)
    end

    def test_not_with_nil
      assert_raise ArgumentError do
        Post.where.not(nil)
      end
    end

    def test_not_in
      expected = Post.arel_table[@name].not_in(%w[hello goodbye])
      relation = Post.where.not(title: %w[hello goodbye])
      assert_equal([expected], relation.where_values)
    end

    def test_association_not_eq
      expected = Comment.arel_table[@name].not_eq('hello')
      relation = Post.joins(:comments).where.not(comments: {title: 'hello'})
      assert_equal(expected.to_sql, relation.where_values.first.to_sql)
    end

    def test_not_eq_with_preceding_where
      relation = Post.where(title: 'hello').where.not(title: 'world')

<<<<<<< HEAD
      value = relation.where_values.first
      bind  = relation.bind_values.first
      assert_bound_ast value, Post.arel_table[@name], Arel::Nodes::Equality
      assert_equal 'hello', bind.last

      value = relation.where_values.last
      bind  = relation.bind_values.last
      assert_bound_ast value, Post.arel_table[@name], Arel::Nodes::NotEqual
      assert_equal 'world', bind.last
=======
      expected = Post.arel_table[@name].eq('hello')
      assert_equal(expected, relation.where_values.first)

      expected = Post.arel_table[@name].not_eq('world')
      assert_equal(expected, relation.where_values.last)
>>>>>>> 9a976ab5
    end

    def test_not_eq_with_succeeding_where
      relation = Post.where.not(title: 'hello').where(title: 'world')

<<<<<<< HEAD
      value = relation.where_values.first
      bind  = relation.bind_values.first
      assert_bound_ast value, Post.arel_table[@name], Arel::Nodes::NotEqual
      assert_equal 'hello', bind.last

      value = relation.where_values.last
      bind  = relation.bind_values.last
      assert_bound_ast value, Post.arel_table[@name], Arel::Nodes::Equality
      assert_equal 'world', bind.last
=======
      expected = Post.arel_table[@name].not_eq('hello')
      assert_equal(expected, relation.where_values.first)

      expected = Post.arel_table[@name].eq('world')
      assert_equal(expected, relation.where_values.last)
>>>>>>> 9a976ab5
    end

    def test_not_eq_with_string_parameter
      expected = Arel::Nodes::Not.new("title = 'hello'")
      relation = Post.where.not("title = 'hello'")
      assert_equal([expected], relation.where_values)
    end

    def test_not_eq_with_array_parameter
      expected = Arel::Nodes::Not.new("title = 'hello'")
      relation = Post.where.not(['title = ?', 'hello'])
      assert_equal([expected], relation.where_values)
    end

    def test_chaining_multiple
      relation = Post.where.not(author_id: [1, 2]).where.not(title: 'ruby on rails')

      expected = Post.arel_table['author_id'].not_in([1, 2])
      assert_equal(expected, relation.where_values[0])

<<<<<<< HEAD
      value = relation.where_values[1]
      bind  = relation.bind_values.first

      assert_bound_ast value, Post.arel_table[@name], Arel::Nodes::NotEqual
      assert_equal 'ruby on rails', bind.last
=======
      expected = Post.arel_table[@name].not_eq('ruby on rails')
      assert_equal(expected, relation.where_values[1])
>>>>>>> 9a976ab5
    end
    
    def test_rewhere_with_one_condition
      relation = Post.where(title: 'hello').where(title: 'world').rewhere(title: 'alone')

<<<<<<< HEAD
=======
      expected = Post.arel_table[@name].eq('alone')
>>>>>>> 9a976ab5
      assert_equal 1, relation.where_values.size
      value = relation.where_values.first
      bind = relation.bind_values.first
      assert_bound_ast value, Post.arel_table[@name], Arel::Nodes::Equality
      assert_equal 'alone', bind.last
    end

    def test_rewhere_with_multiple_overwriting_conditions
      relation = Post.where(title: 'hello').where(body: 'world').rewhere(title: 'alone', body: 'again')

<<<<<<< HEAD
=======
      title_expected = Post.arel_table['title'].eq('alone')
      body_expected  = Post.arel_table['body'].eq('again')

>>>>>>> 9a976ab5
      assert_equal 2, relation.where_values.size

      value = relation.where_values.first
      bind = relation.bind_values.first
      assert_bound_ast value, Post.arel_table['title'], Arel::Nodes::Equality
      assert_equal 'alone', bind.last

      value = relation.where_values[1]
      bind = relation.bind_values[1]
      assert_bound_ast value, Post.arel_table['body'], Arel::Nodes::Equality
      assert_equal 'again', bind.last
    end

    def assert_bound_ast value, table, type
      assert_equal table, value.left
      assert_kind_of type, value
      assert_kind_of Arel::Nodes::BindParam, value.right
    end

    def test_rewhere_with_one_overwriting_condition_and_one_unrelated
      relation = Post.where(title: 'hello').where(body: 'world').rewhere(title: 'alone')

<<<<<<< HEAD
=======
      title_expected = Post.arel_table['title'].eq('alone')
      body_expected  = Post.arel_table['body'].eq('world')

>>>>>>> 9a976ab5
      assert_equal 2, relation.where_values.size

      value = relation.where_values.first
      bind  = relation.bind_values.first

      assert_bound_ast value, Post.arel_table['body'], Arel::Nodes::Equality
      assert_equal 'world', bind.last

      value = relation.where_values.second
      bind  = relation.bind_values.second

      assert_bound_ast value, Post.arel_table['title'], Arel::Nodes::Equality
      assert_equal 'alone', bind.last
    end
  end
end<|MERGE_RESOLUTION|>--- conflicted
+++ resolved
@@ -12,10 +12,6 @@
     end
 
     def test_not_eq
-<<<<<<< HEAD
-=======
-      expected = Post.arel_table[@name].not_eq('hello')
->>>>>>> 9a976ab5
       relation = Post.where.not(title: 'hello')
 
       assert_equal 1, relation.where_values.length
@@ -54,7 +50,6 @@
     def test_not_eq_with_preceding_where
       relation = Post.where(title: 'hello').where.not(title: 'world')
 
-<<<<<<< HEAD
       value = relation.where_values.first
       bind  = relation.bind_values.first
       assert_bound_ast value, Post.arel_table[@name], Arel::Nodes::Equality
@@ -64,19 +59,11 @@
       bind  = relation.bind_values.last
       assert_bound_ast value, Post.arel_table[@name], Arel::Nodes::NotEqual
       assert_equal 'world', bind.last
-=======
-      expected = Post.arel_table[@name].eq('hello')
-      assert_equal(expected, relation.where_values.first)
-
-      expected = Post.arel_table[@name].not_eq('world')
-      assert_equal(expected, relation.where_values.last)
->>>>>>> 9a976ab5
     end
 
     def test_not_eq_with_succeeding_where
       relation = Post.where.not(title: 'hello').where(title: 'world')
 
-<<<<<<< HEAD
       value = relation.where_values.first
       bind  = relation.bind_values.first
       assert_bound_ast value, Post.arel_table[@name], Arel::Nodes::NotEqual
@@ -86,13 +73,6 @@
       bind  = relation.bind_values.last
       assert_bound_ast value, Post.arel_table[@name], Arel::Nodes::Equality
       assert_equal 'world', bind.last
-=======
-      expected = Post.arel_table[@name].not_eq('hello')
-      assert_equal(expected, relation.where_values.first)
-
-      expected = Post.arel_table[@name].eq('world')
-      assert_equal(expected, relation.where_values.last)
->>>>>>> 9a976ab5
     end
 
     def test_not_eq_with_string_parameter
@@ -113,25 +93,16 @@
       expected = Post.arel_table['author_id'].not_in([1, 2])
       assert_equal(expected, relation.where_values[0])
 
-<<<<<<< HEAD
       value = relation.where_values[1]
       bind  = relation.bind_values.first
 
       assert_bound_ast value, Post.arel_table[@name], Arel::Nodes::NotEqual
       assert_equal 'ruby on rails', bind.last
-=======
-      expected = Post.arel_table[@name].not_eq('ruby on rails')
-      assert_equal(expected, relation.where_values[1])
->>>>>>> 9a976ab5
     end
     
     def test_rewhere_with_one_condition
       relation = Post.where(title: 'hello').where(title: 'world').rewhere(title: 'alone')
 
-<<<<<<< HEAD
-=======
-      expected = Post.arel_table[@name].eq('alone')
->>>>>>> 9a976ab5
       assert_equal 1, relation.where_values.size
       value = relation.where_values.first
       bind = relation.bind_values.first
@@ -142,12 +113,6 @@
     def test_rewhere_with_multiple_overwriting_conditions
       relation = Post.where(title: 'hello').where(body: 'world').rewhere(title: 'alone', body: 'again')
 
-<<<<<<< HEAD
-=======
-      title_expected = Post.arel_table['title'].eq('alone')
-      body_expected  = Post.arel_table['body'].eq('again')
-
->>>>>>> 9a976ab5
       assert_equal 2, relation.where_values.size
 
       value = relation.where_values.first
@@ -170,12 +135,6 @@
     def test_rewhere_with_one_overwriting_condition_and_one_unrelated
       relation = Post.where(title: 'hello').where(body: 'world').rewhere(title: 'alone')
 
-<<<<<<< HEAD
-=======
-      title_expected = Post.arel_table['title'].eq('alone')
-      body_expected  = Post.arel_table['body'].eq('world')
-
->>>>>>> 9a976ab5
       assert_equal 2, relation.where_values.size
 
       value = relation.where_values.first
