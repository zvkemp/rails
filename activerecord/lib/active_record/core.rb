require 'active_support/core_ext/hash/indifferent_access'
require 'active_support/core_ext/object/duplicable'
require 'thread'

module ActiveRecord
  module Core
    extend ActiveSupport::Concern

    included do
      ##
      # :singleton-method:
      #
      # Accepts a logger conforming to the interface of Log4r which is then
      # passed on to any new database connections made and which can be
      # retrieved on both a class and instance level by calling +logger+.
      mattr_accessor :logger, instance_writer: false

      ##
      # :singleton-method:
      # Contains the database configuration - as is typically stored in config/database.yml -
      # as a Hash.
      #
      # For example, the following database.yml...
      #
      #   development:
      #     adapter: sqlite3
      #     database: db/development.sqlite3
      #
      #   production:
      #     adapter: sqlite3
      #     database: db/production.sqlite3
      #
      # ...would result in ActiveRecord::Base.configurations to look like this:
      #
      #   {
      #      'development' => {
      #         'adapter'  => 'sqlite3',
      #         'database' => 'db/development.sqlite3'
      #      },
      #      'production' => {
      #         'adapter'  => 'sqlite3',
      #         'database' => 'db/production.sqlite3'
      #      }
      #   }
      def self.configurations=(config)
        @@configurations = ActiveRecord::ConnectionHandling::MergeAndResolveDefaultUrlConfig.new(config).resolve
      end
      self.configurations = {}

      # Returns fully resolved configurations hash
      def self.configurations
        @@configurations
      end

      ##
      # :singleton-method:
      # Determines whether to use Time.utc (using :utc) or Time.local (using :local) when pulling
      # dates and times from the database. This is set to :utc by default.
      mattr_accessor :default_timezone, instance_writer: false
      self.default_timezone = :utc

      ##
      # :singleton-method:
      # Specifies the format to use when dumping the database schema with Rails'
      # Rakefile. If :sql, the schema is dumped as (potentially database-
      # specific) SQL statements. If :ruby, the schema is dumped as an
      # ActiveRecord::Schema file which can be loaded into any database that
      # supports migrations. Use :ruby if you want to have different database
      # adapters for, e.g., your development and test environments.
      mattr_accessor :schema_format, instance_writer: false
      self.schema_format = :ruby

      ##
      # :singleton-method:
      # Specify whether or not to use timestamps for migration versions
      mattr_accessor :timestamped_migrations, instance_writer: false
      self.timestamped_migrations = true

      ##
      # :singleton-method:
      # Specify whether schema dump should happen at the end of the
      # db:migrate rake task. This is true by default, which is useful for the
      # development environment. This should ideally be false in the production
      # environment where dumping schema is rarely needed.
      mattr_accessor :dump_schema_after_migration, instance_writer: false
      self.dump_schema_after_migration = true

      # :nodoc:
      mattr_accessor :maintain_test_schema, instance_accessor: false

      def self.disable_implicit_join_references=(value)
        ActiveSupport::Deprecation.warn("Implicit join references were removed with Rails 4.1." \
                                        "Make sure to remove this configuration because it does nothing.")
      end

      class_attribute :default_connection_handler, instance_writer: false

      def self.connection_handler
        ActiveRecord::RuntimeRegistry.connection_handler || default_connection_handler
      end

      def self.connection_handler=(handler)
        ActiveRecord::RuntimeRegistry.connection_handler = handler
      end

      self.default_connection_handler = ConnectionAdapters::ConnectionHandler.new
    end

    module ClassMethods
      def initialize_generated_modules
        super

        generated_association_methods
      end

      def generated_association_methods
        @generated_association_methods ||= begin
          mod = const_set(:GeneratedAssociationMethods, Module.new)
          include mod
          mod
        end
      end

      # Returns a string like 'Post(id:integer, title:string, body:text)'
      def inspect
        if self == Base
          super
        elsif abstract_class?
          "#{super}(abstract)"
        elsif !connected?
          "#{super} (call '#{super}.connection' to establish a connection)"
        elsif table_exists?
          attr_list = columns.map { |c| "#{c.name}: #{c.type}" } * ', '
          "#{super}(#{attr_list})"
        else
          "#{super}(Table doesn't exist)"
        end
      end

      # Overwrite the default class equality method to provide support for association proxies.
      def ===(object)
        object.is_a?(self)
      end

      # Returns an instance of <tt>Arel::Table</tt> loaded with the current table name.
      #
      #   class Post < ActiveRecord::Base
      #     scope :published_and_commented, -> { published.and(self.arel_table[:comments_count].gt(0)) }
      #   end
      def arel_table # :nodoc:
        @arel_table ||= Arel::Table.new(table_name, arel_engine)
      end

      # Returns the Arel engine.
      def arel_engine # :nodoc:
        @arel_engine ||=
          if Base == self || connection_handler.retrieve_connection_pool(self)
            self
          else
            superclass.arel_engine
          end
      end

      private

      def relation #:nodoc:
        relation = Relation.create(self, arel_table)

        if finder_needs_type_condition?
          relation.where(type_condition).create_with(inheritance_column.to_sym => sti_name)
        else
          relation
        end
      end
    end

    # New objects can be instantiated as either empty (pass no construction parameter) or pre-set with
    # attributes but not yet saved (pass a hash with key names matching the associated table column names).
    # In both instances, valid attribute keys are determined by the column names of the associated table --
    # hence you can't have attributes that aren't part of the table columns.
    #
    # ==== Example:
    #   # Instantiates a single new object
    #   User.new(first_name: 'Jamie')
    def initialize(attributes = nil, options = {})
      defaults = self.class.column_defaults.dup
      defaults.each { |k, v| defaults[k] = v.dup if v.duplicable? }

      @attributes   = self.class.initialize_attributes(defaults)
      @column_types_override = nil
      @column_types = self.class.column_types

      init_internals
      initialize_internals_callback

      # +options+ argument is only needed to make protected_attributes gem easier to hook.
      # Remove it when we drop support to this gem.
      init_attributes(attributes, options) if attributes

      yield self if block_given?
      run_callbacks :initialize unless _initialize_callbacks.empty?
    end

    # Initialize an empty model object from +coder+. +coder+ must contain
    # the attributes necessary for initializing an empty model object. For
    # example:
    #
    #   class Post < ActiveRecord::Base
    #   end
    #
    #   post = Post.allocate
    #   post.init_with('attributes' => { 'title' => 'hello world' })
    #   post.title # => 'hello world'
    def init_with(coder)
      @attributes   = self.class.initialize_attributes(coder[StringPool::ATTRIBUTES])
      @column_types_override = coder[StringPool::COLUMN_TYPES]
      @column_types = self.class.column_types

      init_internals

      @new_record = false

      run_callbacks :find
      run_callbacks :initialize

      self
    end

    ##
    # :method: clone
    # Identical to Ruby's clone method.  This is a "shallow" copy.  Be warned that your attributes are not copied.
    # That means that modifying attributes of the clone will modify the original, since they will both point to the
    # same attributes hash. If you need a copy of your attributes hash, please use the #dup method.
    #
    #   user = User.first
    #   new_user = user.clone
    #   user.name               # => "Bob"
    #   new_user.name = "Joe"
    #   user.name               # => "Joe"
    #
    #   user.object_id == new_user.object_id            # => false
    #   user.name.object_id == new_user.name.object_id  # => true
    #
    #   user.name.object_id == user.dup.name.object_id  # => false

    ##
    # :method: dup
    # Duped objects have no id assigned and are treated as new records. Note
    # that this is a "shallow" copy as it copies the object's attributes
    # only, not its associations. The extent of a "deep" copy is application
    # specific and is therefore left to the application to implement according
    # to its need.
    # The dup method does not preserve the timestamps (created|updated)_(at|on).

    ##
    def initialize_dup(other) # :nodoc:
      cloned_attributes = other.clone_attributes(:read_attribute_before_type_cast)
      self.class.initialize_attributes(cloned_attributes, :serialized => false)

      @attributes = cloned_attributes
      @attributes[self.class.primary_key] = nil

      run_callbacks(:initialize) unless _initialize_callbacks.empty?

      @aggregation_cache = {}
      @association_cache = {}
      @attributes_cache  = {}

      @new_record  = true

      super
    end

    # Populate +coder+ with attributes about this record that should be
    # serialized. The structure of +coder+ defined in this method is
    # guaranteed to match the structure of +coder+ passed to the +init_with+
    # method.
    #
    # Example:
    #
    #   class Post < ActiveRecord::Base
    #   end
    #   coder = {}
    #   Post.new.encode_with(coder)
    #   coder # => {"attributes" => {"id" => nil, ... }}
    def encode_with(coder)
<<<<<<< HEAD
      coder[StringPool::ATTRIBUTES] = attributes
=======
      coder['attributes'] = attributes_for_coder
>>>>>>> bfc34fc0
    end

    # Returns true if +comparison_object+ is the same exact object, or +comparison_object+
    # is of the same type and +self+ has an ID and it is equal to +comparison_object.id+.
    #
    # Note that new records are different from any other record by definition, unless the
    # other record is the receiver itself. Besides, if you fetch existing records with
    # +select+ and leave the ID out, you're on your own, this predicate will return false.
    #
    # Note also that destroying a record preserves its ID in the model instance, so deleted
    # models are still comparable.
    def ==(comparison_object)
      super ||
        comparison_object.instance_of?(self.class) &&
        id &&
        comparison_object.id == id
    end
    alias :eql? :==

    # Delegates to id in order to allow two records of the same type and id to work with something like:
    #   [ Person.find(1), Person.find(2), Person.find(3) ] & [ Person.find(1), Person.find(4) ] # => [ Person.find(1) ]
    def hash
      id.hash
    end

    # Clone and freeze the attributes hash such that associations are still
    # accessible, even on destroyed records, but cloned models will not be
    # frozen.
    def freeze
      @attributes = @attributes.clone.freeze
      self
    end

    # Returns +true+ if the attributes hash has been frozen.
    def frozen?
      @attributes.frozen?
    end

    # Allows sort on objects
    def <=>(other_object)
      if other_object.is_a?(self.class)
        self.to_key <=> other_object.to_key
      else
        super
      end
    end

    # Returns +true+ if the record is read only. Records loaded through joins with piggy-back
    # attributes will be marked as read only since they cannot be saved.
    def readonly?
      @readonly
    end

    # Marks this record as read only.
    def readonly!
      @readonly = true
    end

    def connection_handler
      self.class.connection_handler
    end

    # Returns the contents of the record as a nicely formatted string.
    def inspect
      # We check defined?(@attributes) not to issue warnings if the object is
      # allocated but not initialized.
      inspection = if defined?(@attributes) && @attributes
                     self.class.column_names.collect { |name|
                       if has_attribute?(name)
                         "#{name}: #{attribute_for_inspect(name)}"
                       end
                     }.compact.join(", ")
                   else
                     "not initialized"
                   end
      "#<#{self.class} #{inspection}>"
    end

    # Returns a hash of the given methods with their names as keys and returned values as values.
    def slice(*methods)
      Hash[methods.map! { |method| [method, public_send(method)] }].with_indifferent_access
    end

    def set_transaction_state(state) # :nodoc:
      @transaction_state = state
    end

    def has_transactional_callbacks? # :nodoc:
      !_rollback_callbacks.empty? || !_commit_callbacks.empty? || !_create_callbacks.empty?
    end

    private

    # Updates the attributes on this particular ActiveRecord object so that
    # if it is associated with a transaction, then the state of the AR object
    # will be updated to reflect the current state of the transaction
    #
    # The @transaction_state variable stores the states of the associated
    # transaction. This relies on the fact that a transaction can only be in
    # one rollback or commit (otherwise a list of states would be required)
    # Each AR object inside of a transaction carries that transaction's
    # TransactionState.
    #
    # This method checks to see if the ActiveRecord object's state reflects
    # the TransactionState, and rolls back or commits the ActiveRecord object
    # as appropriate.
    #
    # Since ActiveRecord objects can be inside multiple transactions, this
    # method recursively goes through the parent of the TransactionState and
    # checks if the ActiveRecord object reflects the state of the object.
    def sync_with_transaction_state
      update_attributes_from_transaction_state(@transaction_state, 0)
    end

    def update_attributes_from_transaction_state(transaction_state, depth)
      if transaction_state && transaction_state.finalized? && !has_transactional_callbacks?
        unless @reflects_state[depth]
          restore_transaction_record_state if transaction_state.rolledback?
          clear_transaction_record_state
          @reflects_state[depth] = true
        end

        if transaction_state.parent && !@reflects_state[depth+1]
          update_attributes_from_transaction_state(transaction_state.parent, depth+1)
        end
      end
    end

    # Under Ruby 1.9, Array#flatten will call #to_ary (recursively) on each of the elements
    # of the array, and then rescues from the possible NoMethodError. If those elements are
    # ActiveRecord::Base's, then this triggers the various method_missing's that we have,
    # which significantly impacts upon performance.
    #
    # So we can avoid the method_missing hit by explicitly defining #to_ary as nil here.
    #
    # See also http://tenderlovemaking.com/2011/06/28/til-its-ok-to-return-nil-from-to_ary.html
    def to_ary # :nodoc:
      nil
    end

    def init_internals
      pk = self.class.primary_key
      @attributes[pk] = nil unless @attributes.key?(pk)

      @aggregation_cache        = {}
      @association_cache        = {}
      @attributes_cache         = {}
      @readonly                 = false
      @destroyed                = false
      @marked_for_destruction   = false
      @destroyed_by_association = nil
      @new_record               = true
      @txn                      = nil
      @_start_transaction_state = {}
      @transaction_state        = nil
      @reflects_state           = [false]
    end

    def initialize_internals_callback
    end

    # This method is needed to make protected_attributes gem easier to hook.
    # Remove it when we drop support to this gem.
    def init_attributes(attributes, options)
      assign_attributes(attributes)
    end
  end
end<|MERGE_RESOLUTION|>--- conflicted
+++ resolved
@@ -284,11 +284,7 @@
     #   Post.new.encode_with(coder)
     #   coder # => {"attributes" => {"id" => nil, ... }}
     def encode_with(coder)
-<<<<<<< HEAD
-      coder[StringPool::ATTRIBUTES] = attributes
-=======
-      coder['attributes'] = attributes_for_coder
->>>>>>> bfc34fc0
+      coder[StringPool::ATTRIBUTES] = attributes_for_coder
     end
 
     # Returns true if +comparison_object+ is the same exact object, or +comparison_object+
