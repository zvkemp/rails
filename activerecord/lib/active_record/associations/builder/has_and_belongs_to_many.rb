module ActiveRecord
  module Associations
    module Builder
      class HasAndBelongsToMany # :nodoc:
        class JoinTableResolver
          KnownTable = Struct.new :join_table

          class KnownClass
            def initialize(lhs_class, rhs_class_name)
              @lhs_class      = lhs_class
              @rhs_class_name = rhs_class_name
              @join_table     = nil
            end

            def join_table
              @join_table ||= [@lhs_class.table_name, klass.table_name].sort.join("\0").gsub(/^(.*_)(.+)\0\1(.+)/, '\1\2_\3').gsub("\0", StringPool::UNDERSCORE)
            end

            private
            def klass; @rhs_class_name.constantize; end
          end

          def self.build(lhs_class, name, options)
            if options[:join_table]
              KnownTable.new options[:join_table]
            else
              class_name = options.fetch(:class_name) {
                name.to_s.camelize.singularize
              }
              KnownClass.new lhs_class, class_name
            end
          end
        end

        attr_reader :lhs_model, :association_name, :options

<<<<<<< HEAD
        def initialize(association_name, lhs_model, options)
          @association_name = association_name
          @lhs_model = lhs_model
          @options = options
=======
      def self.build(lhs_class, name, options)
        if options[:join_table]
          KnownTable.new options[:join_table].to_s
        else
          class_name = options.fetch(:class_name) {
            name.to_s.camelize.singularize
          }
          KnownClass.new lhs_class, class_name
>>>>>>> 17922930
        end

        def through_model
          habtm = JoinTableResolver.build lhs_model, association_name, options

          join_model = Class.new(ActiveRecord::Base) {
            class << self;
              attr_accessor :class_resolver
              attr_accessor :name
              attr_accessor :table_name_resolver
              attr_accessor :left_reflection
              attr_accessor :right_reflection
            end

            def self.table_name
              table_name_resolver.join_table
            end

            def self.compute_type(class_name)
              class_resolver.compute_type class_name
            end

            def self.add_left_association(name, options)
              belongs_to name, options
              self.left_reflection = reflect_on_association(name)
            end

            def self.add_right_association(name, options)
              rhs_name = name.to_s.singularize.to_sym
              belongs_to rhs_name, options
              self.right_reflection = reflect_on_association(rhs_name)
            end

          }

          join_model.name                = "HABTM_#{association_name.to_s.camelize}"
          join_model.table_name_resolver = habtm
          join_model.class_resolver      = lhs_model

          join_model.add_left_association :left_side, class: lhs_model
          join_model.add_right_association association_name, belongs_to_options(options)
          join_model
        end

        def middle_reflection(join_model)
          middle_name = [lhs_model.name.downcase.pluralize,
                         association_name].join(StringPool::UNDERSCORE).gsub(/::/, StringPool::UNDERSCORE).to_sym
          middle_options = middle_options join_model

          HasMany.create_reflection(lhs_model,
                                    middle_name,
                                    nil,
                                    middle_options)
        end

        private

        def middle_options(join_model)
          middle_options = {}
          middle_options[:class] = join_model
          middle_options[:source] = join_model.left_reflection.name
          if options.key? :foreign_key
            middle_options[:foreign_key] = options[:foreign_key]
          end
          middle_options
        end

        def belongs_to_options(options)
          rhs_options = {}

          if options.key? :class_name
            rhs_options[:foreign_key] = options[:class_name].foreign_key
            rhs_options[:class_name] = options[:class_name]
          end

          if options.key? :association_foreign_key
            rhs_options[:foreign_key] = options[:association_foreign_key]
          end

<<<<<<< HEAD
          rhs_options
        end
=======
    def middle_reflection(join_model)
      middle_name = [lhs_model.name.downcase.pluralize,
                     association_name].join('_').gsub(/::/, '_').to_sym
      middle_options = middle_options join_model
      hm_builder = HasMany.create_builder(lhs_model,
                                          middle_name,
                                          nil,
                                          middle_options)
      hm_builder.build lhs_model
    end

    private

    def middle_options(join_model)
      middle_options = {}
      middle_options[:class] = join_model
      middle_options[:source] = join_model.left_reflection.name
      if options.key? :foreign_key
        middle_options[:foreign_key] = options[:foreign_key]
      end
      middle_options
    end

    def belongs_to_options(options)
      rhs_options = {}

      if options.key? :class_name
        rhs_options[:foreign_key] = options[:class_name].foreign_key
        rhs_options[:class_name] = options[:class_name]
      end

      if options.key? :association_foreign_key
        rhs_options[:foreign_key] = options[:association_foreign_key]
>>>>>>> 17922930
      end
    end
  end
end<|MERGE_RESOLUTION|>--- conflicted
+++ resolved
@@ -1,171 +1,122 @@
 module ActiveRecord
-  module Associations
-    module Builder
-      class HasAndBelongsToMany # :nodoc:
-        class JoinTableResolver
-          KnownTable = Struct.new :join_table
+  module Associations::Builder
+    class HasAndBelongsToMany # :nodoc:
+      class JoinTableResolver
+        KnownTable = Struct.new :join_table
 
-          class KnownClass
-            def initialize(lhs_class, rhs_class_name)
-              @lhs_class      = lhs_class
-              @rhs_class_name = rhs_class_name
-              @join_table     = nil
-            end
-
-            def join_table
-              @join_table ||= [@lhs_class.table_name, klass.table_name].sort.join("\0").gsub(/^(.*_)(.+)\0\1(.+)/, '\1\2_\3').gsub("\0", StringPool::UNDERSCORE)
-            end
-
-            private
-            def klass; @rhs_class_name.constantize; end
+        class KnownClass
+          def initialize(lhs_class, rhs_class_name)
+            @lhs_class      = lhs_class
+            @rhs_class_name = rhs_class_name
+            @join_table     = nil
           end
 
-          def self.build(lhs_class, name, options)
-            if options[:join_table]
-              KnownTable.new options[:join_table]
-            else
-              class_name = options.fetch(:class_name) {
-                name.to_s.camelize.singularize
-              }
-              KnownClass.new lhs_class, class_name
-            end
+          def join_table
+            @join_table ||= [@lhs_class.table_name, klass.table_name].sort.join("\0").gsub(/^(.*_)(.+)\0\1(.+)/, '\1\2_\3').gsub("\0", StringPool::UNDERSCORE)
+          end
+
+          private
+          def klass; @rhs_class_name.constantize; end
+        end
+
+        def self.build(lhs_class, name, options)
+          if options[:join_table]
+            KnownTable.new options[:join_table].to_s
+          else
+            class_name = options.fetch(:class_name) {
+              name.to_s.camelize.singularize
+            }
+            KnownClass.new lhs_class, class_name
           end
         end
+      end
 
-        attr_reader :lhs_model, :association_name, :options
+      attr_reader :lhs_model, :association_name, :options
 
-<<<<<<< HEAD
-        def initialize(association_name, lhs_model, options)
-          @association_name = association_name
-          @lhs_model = lhs_model
-          @options = options
-=======
-      def self.build(lhs_class, name, options)
-        if options[:join_table]
-          KnownTable.new options[:join_table].to_s
-        else
-          class_name = options.fetch(:class_name) {
-            name.to_s.camelize.singularize
-          }
-          KnownClass.new lhs_class, class_name
->>>>>>> 17922930
+      def initialize(association_name, lhs_model, options)
+        @association_name = association_name
+        @lhs_model = lhs_model
+        @options = options
+      end
+
+      def through_model
+        habtm = JoinTableResolver.build lhs_model, association_name, options
+
+        join_model = Class.new(ActiveRecord::Base) {
+          class << self;
+            attr_accessor :class_resolver
+            attr_accessor :name
+            attr_accessor :table_name_resolver
+            attr_accessor :left_reflection
+            attr_accessor :right_reflection
+          end
+
+          def self.table_name
+            table_name_resolver.join_table
+          end
+
+          def self.compute_type(class_name)
+            class_resolver.compute_type class_name
+          end
+
+          def self.add_left_association(name, options)
+            belongs_to name, options
+            self.left_reflection = reflect_on_association(name)
+          end
+
+          def self.add_right_association(name, options)
+            rhs_name = name.to_s.singularize.to_sym
+            belongs_to rhs_name, options
+            self.right_reflection = reflect_on_association(rhs_name)
+          end
+
+        }
+
+        join_model.name                = "HABTM_#{association_name.to_s.camelize}"
+        join_model.table_name_resolver = habtm
+        join_model.class_resolver      = lhs_model
+
+        join_model.add_left_association :left_side, class: lhs_model
+        join_model.add_right_association association_name, belongs_to_options(options)
+        join_model
+      end
+
+      def middle_reflection(join_model)
+        middle_name = [lhs_model.name.downcase.pluralize,
+                       association_name].join(StringPool::UNDERSCORE).gsub(/::/, StringPool::UNDERSCORE).to_sym
+        middle_options = middle_options join_model
+        hm_builder = HasMany.create_builder(lhs_model,
+                                            middle_name,
+                                            nil,
+                                            middle_options)
+        hm_builder.build lhs_model
+      end
+
+      private
+
+      def middle_options(join_model)
+        middle_options = {}
+        middle_options[:class] = join_model
+        middle_options[:source] = join_model.left_reflection.name
+        if options.key? :foreign_key
+          middle_options[:foreign_key] = options[:foreign_key]
+        end
+        middle_options
+      end
+
+      def belongs_to_options(options)
+        rhs_options = {}
+
+        if options.key? :class_name
+          rhs_options[:foreign_key] = options[:class_name].foreign_key
+          rhs_options[:class_name] = options[:class_name]
         end
 
-        def through_model
-          habtm = JoinTableResolver.build lhs_model, association_name, options
-
-          join_model = Class.new(ActiveRecord::Base) {
-            class << self;
-              attr_accessor :class_resolver
-              attr_accessor :name
-              attr_accessor :table_name_resolver
-              attr_accessor :left_reflection
-              attr_accessor :right_reflection
-            end
-
-            def self.table_name
-              table_name_resolver.join_table
-            end
-
-            def self.compute_type(class_name)
-              class_resolver.compute_type class_name
-            end
-
-            def self.add_left_association(name, options)
-              belongs_to name, options
-              self.left_reflection = reflect_on_association(name)
-            end
-
-            def self.add_right_association(name, options)
-              rhs_name = name.to_s.singularize.to_sym
-              belongs_to rhs_name, options
-              self.right_reflection = reflect_on_association(rhs_name)
-            end
-
-          }
-
-          join_model.name                = "HABTM_#{association_name.to_s.camelize}"
-          join_model.table_name_resolver = habtm
-          join_model.class_resolver      = lhs_model
-
-          join_model.add_left_association :left_side, class: lhs_model
-          join_model.add_right_association association_name, belongs_to_options(options)
-          join_model
+        if options.key? :association_foreign_key
+          rhs_options[:foreign_key] = options[:association_foreign_key]
         end
 
-        def middle_reflection(join_model)
-          middle_name = [lhs_model.name.downcase.pluralize,
-                         association_name].join(StringPool::UNDERSCORE).gsub(/::/, StringPool::UNDERSCORE).to_sym
-          middle_options = middle_options join_model
-
-          HasMany.create_reflection(lhs_model,
-                                    middle_name,
-                                    nil,
-                                    middle_options)
-        end
-
-        private
-
-        def middle_options(join_model)
-          middle_options = {}
-          middle_options[:class] = join_model
-          middle_options[:source] = join_model.left_reflection.name
-          if options.key? :foreign_key
-            middle_options[:foreign_key] = options[:foreign_key]
-          end
-          middle_options
-        end
-
-        def belongs_to_options(options)
-          rhs_options = {}
-
-          if options.key? :class_name
-            rhs_options[:foreign_key] = options[:class_name].foreign_key
-            rhs_options[:class_name] = options[:class_name]
-          end
-
-          if options.key? :association_foreign_key
-            rhs_options[:foreign_key] = options[:association_foreign_key]
-          end
-
-<<<<<<< HEAD
-          rhs_options
-        end
-=======
-    def middle_reflection(join_model)
-      middle_name = [lhs_model.name.downcase.pluralize,
-                     association_name].join('_').gsub(/::/, '_').to_sym
-      middle_options = middle_options join_model
-      hm_builder = HasMany.create_builder(lhs_model,
-                                          middle_name,
-                                          nil,
-                                          middle_options)
-      hm_builder.build lhs_model
-    end
-
-    private
-
-    def middle_options(join_model)
-      middle_options = {}
-      middle_options[:class] = join_model
-      middle_options[:source] = join_model.left_reflection.name
-      if options.key? :foreign_key
-        middle_options[:foreign_key] = options[:foreign_key]
-      end
-      middle_options
-    end
-
-    def belongs_to_options(options)
-      rhs_options = {}
-
-      if options.key? :class_name
-        rhs_options[:foreign_key] = options[:class_name].foreign_key
-        rhs_options[:class_name] = options[:class_name]
-      end
-
-      if options.key? :association_foreign_key
-        rhs_options[:foreign_key] = options[:association_foreign_key]
->>>>>>> 17922930
+        rhs_options
       end
     end
   end
