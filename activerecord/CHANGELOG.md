<<<<<<< HEAD
*   Deprecate the delegation of Array bang methods for associations.
    To use them, instead first call `#to_a` on the association to access the
    array to be acted on.

    *Ben Woosley*

*   `CollectionAssociation#first`/`#last` (e.g. `has_many`) use a `LIMIT`ed
    query to fetch results rather than loading the entire collection.

    *Lann Martin*

*   Make possible to run SQLite rake tasks without the `Rails` constant defined.

    *Damien Mathieu*

*   Allow Relation#from to accept other relations with bind values.

    *Ryan Wallace*

*   Fix inserts with prepared statements disabled.

    Fixes #12023.

    *Rafael Mendonça França*

*   Setting a has_one association on a new record no longer causes an empty
    transaction.

    *Dylan Thacker-Smith*

*   Fix `AR::Relation#merge` sometimes failing to preserve `readonly(false)` flag.

    *thedarkone*
=======
*   Fix: joins association, with defined in the scope block constraints by using several
    where constraints and at least of them is not `Arel::Nodes::Equality`,
    generates invalid SQL expression.

    Fixes: #11963

    *Paul Nikitochkin*
>>>>>>> fbbb6c87

*   Re-use `order` argument pre-processing for `reorder`.

    *Paul Nikitochkin*

*   Fix PredicateBuilder so polymorphic association keys in `where` clause can
    accept objects other than direct descendants of `ActiveRecord::Base` (decorated
    models, for example).

    *Mikhail Dieterle*

*   PostgreSQL adapter recognizes negative money values formatted with
    parentheses (eg. `($1.25) # => -1.25`)).
    Fixes #11899.

    *Yves Senn*

*   Stop interpreting SQL 'string' columns as :string type because there is no
    common STRING datatype in SQL.

    *Ben Woosley*

*   `ActiveRecord::FinderMethods#exists?` returns `true`/`false` in all cases.

    *Xavier Noria*

*   Assign inet/cidr attribute with `nil` value for invalid address.

    Example:

        record = User.new
        record.logged_in_from_ip # is type of an inet or a cidr

        # Before:
        record.logged_in_from_ip = 'bad ip address' # raise exception

        # After:
        record.logged_in_from_ip = 'bad ip address' # do not raise exception
        record.logged_in_from_ip # => nil
        record.logged_in_from_ip_before_type_cast # => 'bad ip address'

    *Paul Nikitochkin*

*   `add_to_target` now accepts a second optional `skip_callbacks` argument

    If truthy, it will skip the :before_add and :after_add callbacks.

    *Ben Woosley*

*   Fix interactions between `:before_add` callbacks and nested attributes
    assignment of `has_many` associations, when the association was not
    yet loaded:

    - A `:before_add` callback was being called when a nested attributes
      assignment assigned to an existing record.

    - Nested Attributes assignment did not affect the record in the
      association target when a `:before_add` callback triggered the
      loading of the association

    *Jörg Schray*

*   Allow enable_extension migration method to be revertible.

    *Eric Tipton*

*   Type cast hstore values on write, so that the value is consistent
    with reading from the database.

    Example:

        x = Hstore.new tags: {"bool" => true, "number" => 5}

        # Before:
        x.tags # => {"bool" => true, "number" => 5}

        # After:
        x.tags # => {"bool" => "true", "number" => "5"}

    *Yves Senn* , *Severin Schoepke*

*   Fix multidimensional PG arrays containing non-string items.

    *Yves Senn*

*   Load fixtures from linked folders.

    *Kassio Borges*

*   Create a directory for sqlite3 file if not present on the system.

    *Richard Schneeman*

*   Removed redundant override of `xml` column definition for PG,
    in order to use `xml` column type instead of `text`.

    *Paul Nikitochkin*, *Michael Nikitochkin*

*   Revert `ActiveRecord::Relation#order` change that make new order
    prepend the old one.

    Before:

        User.order("name asc").order("created_at desc")
        # SELECT * FROM users ORDER BY created_at desc, name asc

    After:

        User.order("name asc").order("created_at desc")
        # SELECT * FROM users ORDER BY name asc, created_at desc

    This also affects order defined in `default_scope` or any kind of associations.

*   Add ability to define how a class is converted to Arel predicates.
    For example, adding a very vendor specific regex implementation:

        regex_handler = proc do |column, value|
          Arel::Nodes::InfixOperation.new('~', column, value.source)
        end
        ActiveRecord::PredicateBuilder.register_handler(Regexp, regex_handler)

    *Sean Griffin & @joannecheng*

*   Don't allow `quote_value` to be called without a column.

    Some adapters require column information to do their job properly.
    By enforcing the provision of the column for this internal method
    we ensure that those using adapters that require column information
    will always get the proper behavior.

    *Ben Woosley*

*   When using optimistic locking, `update` was not passing the column to `quote_value`
    to allow the connection adapter to properly determine how to quote the value. This was
    affecting certain databases that use specific column types.

    Fixes: #6763

    *Alfred Wong*

*   rescue from all exceptions in `ConnectionManagement#call`

    Fixes #11497

    As `ActiveRecord::ConnectionAdapters::ConnectionManagement` middleware does
    not rescue from Exception (but only from StandardError), the Connection
    Pool quickly runs out of connections when multiple erroneous Requests come
    in right after each other.

    Rescuing from all exceptions and not just StandardError, fixes this
    behaviour.

    *Vipul A M*

*   `change_column` for PostgreSQL adapter respects the `:array` option.

    *Yves Senn*

*   Remove deprecation warning from `attribute_missing` for attributes that are columns.

    *Arun Agrawal*

*   Remove extra decrement of transaction deep level.

    Fixes: #4566

    *Paul Nikitochkin*

*   Reset @column_defaults when assigning `locking_column`.
    We had a potential problem. For example:

    class Post < ActiveRecord::Base
      self.column_defaults  # if we call this unintentionally before setting locking_column ...
      self.locking_column = 'my_locking_column'
    end

    Post.column_defaults["my_locking_column"]
    => nil # expected value is 0 !

    *kennyj*

*   Remove extra select and update queries on save/touch/destroy ActiveRecord model
    with belongs to reflection with option `touch: true`.

    Fixes: #11288

    *Paul Nikitochkin*

*   Remove deprecated nil-passing to the following `SchemaCache` methods:
    `primary_keys`, `tables`, `columns` and `columns_hash`.

    *Yves Senn*

*   Remove deprecated block filter from `ActiveRecord::Migrator#migrate`.

    *Yves Senn*

*   Remove deprecated String constructor from `ActiveRecord::Migrator`.

    *Yves Senn*

*   Remove deprecated `scope` use without passing a callable object.

    *Arun Agrawal*

*   Remove deprecated `transaction_joinable=` in favor of `begin_transaction`
    with `:joinable` option.

    *Arun Agrawal*

*   Remove deprecated `decrement_open_transactions`.

    *Arun Agrawal*

*   Remove deprecated `increment_open_transactions`.

    *Arun Agrawal*

*   Remove deprecated `PostgreSQLAdapter#outside_transaction?`
    method. You can use `#transaction_open?` instead.

    *Yves Senn*

*   Remove deprecated `ActiveRecord::Fixtures.find_table_name` in favor of
    `ActiveRecord::Fixtures.default_fixture_model_name`.

    *Vipul A M*

*   Removed deprecated `columns_for_remove` from `SchemaStatements`.

    *Neeraj Singh*

*   Remove deprecated `SchemaStatements#distinct`.

    *Francesco Rodriguez*

*   Move deprecated `ActiveRecord::TestCase` into the rails test
    suite. The class is no longer public and is only used for internal
    Rails tests.

    *Yves Senn*

*   Removed support for deprecated option `:restrict` for `:dependent`
    in associations.

    *Neeraj Singh*

*   Removed support for deprecated `delete_sql` in associations.

    *Neeraj Singh*

*   Removed support for deprecated `insert_sql` in associations.

    *Neeraj Singh*

*   Removed support for deprecated `finder_sql` in associations.

    *Neeraj Singh*

*   Support array as root element in JSON fields.

    *Alexey Noskov & Francesco Rodriguez*

*   Removed support for deprecated `counter_sql` in associations.

    *Neeraj Singh*

*   Do not invoke callbacks when `delete_all` is called on collection.

    Method `delete_all` should not be invoking callbacks and this
    feature was deprecated in Rails 4.0. This is being removed.
    `delete_all` will continue to honor the `:dependent` option. However
    if `:dependent` value is `:destroy` then the default deletion
    strategy for that collection will be applied.

    User can also force a deletion strategy by passing parameter to
    `delete_all`. For example you can do `@post.comments.delete_all(:nullify)` .

    *Neeraj Singh*

*   Calling default_scope without a proc will now raise `ArgumentError`.

    *Neeraj Singh*

*   Removed deprecated method `type_cast_code` from Column.

    *Neeraj Singh*

*   Removed deprecated options `delete_sql` and `insert_sql` from HABTM
    association.

    Removed deprecated options `finder_sql` and `counter_sql` from
    collection association.

    *Neeraj Singh*

*   Remove deprecated `ActiveRecord::Base#connection` method.
    Make sure to access it via the class.

    *Yves Senn*

*   Remove deprecation warning for `auto_explain_threshold_in_seconds`.

    *Yves Senn*

*   Remove deprecated `:distinct` option from `Relation#count`.

    *Yves Senn*

*   Removed deprecated methods `partial_updates`, `partial_updates?` and
    `partial_updates=`.

    *Neeraj Singh*

*   Removed deprecated method `scoped`

    *Neeraj Singh*

*   Removed deprecated method `default_scopes?`

    *Neeraj Singh*

*   Remove implicit join references that were deprecated in 4.0.

    Example:

        # before with implicit joins
        Comment.where('posts.author_id' => 7)

        # after
        Comment.references(:posts).where('posts.author_id' => 7)

    *Yves Senn*

*   Apply default scope when joining associations. For example:

        class Post < ActiveRecord::Base
          default_scope -> { where published: true }
        end

        class Comment
          belongs_to :post
        end

    When calling `Comment.joins(:post)`, we expect to receive only
    comments on published posts, since that is the default scope for
    posts.

    Before this change, the default scope from `Post` was not applied,
    so we'd get comments on unpublished posts.

    *Jon Leighton*

*   Remove `activerecord-deprecated_finders` as a dependency

    *Łukasz Strzałkowski*

*   Remove Oracle / Sqlserver / Firebird database tasks that were deprecated in 4.0.

    *kennyj*

*   `find_each` now returns an `Enumerator` when called without a block, so that it
    can be chained with other `Enumerable` methods.

    *Ben Woosley*

*   `ActiveRecord::Result.each` now returns an `Enumerator` when called without
     a block, so that it can be chained with other `Enumerable` methods.

    *Ben Woosley*

*   Flatten merged join_values before building the joins.

    While joining_values special treatment is given to string values.
    By flattening the array it ensures that string values are detected
    as strings and not arrays.

    Fixes #10669.

    *Neeraj Singh and iwiznia*

*   Do not load all child records for inverse case.

    currently `post.comments.find(Comment.first.id)` would load all
    comments for the given post to set the inverse association.

    This has a huge performance penalty. Because if post has 100k
    records and all these 100k records would be loaded in memory
    even though the comment id was supplied.

    Fix is to use in-memory records only if loaded? is true. Otherwise
    load the records using full sql.

    Fixes #10509.

    *Neeraj Singh*

*   `inspect` on Active Record model classes does not initiate a
    new connection. This means that calling `inspect`, when the
    database is missing, will no longer raise an exception.
    Fixes #10936.

    Example:

        Author.inspect # => "Author(no database connection)"

    *Yves Senn*

*   Handle single quotes in PostgreSQL default column values.
    Fixes #10881.

    *Dylan Markow*

*   Log the sql that is actually sent to the database.

    If I have a query that produces sql
    `WHERE "users"."name" = 'a         b'` then in the log all the
    whitespace is being squeezed. So the sql that is printed in the
    log is `WHERE "users"."name" = 'a b'`.

    Do not squeeze whitespace out of sql queries. Fixes #10982.

    *Neeraj Singh*

*   Fixture setup does no longer depend on `ActiveRecord::Base.configurations`.
    This is relevant when `ENV["DATABASE_URL"]` is used in place of a `database.yml`.

    *Yves Senn*

*   Fix mysql2 adapter raises the correct exception when executing a query on a
    closed connection.

    *Yves Senn*

*   Ambiguous reflections are on :through relationships are no longer supported.
    For example, you need to change this:

        class Author < ActiveRecord::Base
          has_many :posts
          has_many :taggings, :through => :posts
        end

        class Post < ActiveRecord::Base
          has_one :tagging
          has_many :taggings
        end

        class Tagging < ActiveRecord::Base
        end

    To this:

        class Author < ActiveRecord::Base
          has_many :posts
          has_many :taggings, :through => :posts, :source => :tagging
        end

        class Post < ActiveRecord::Base
          has_one :tagging
          has_many :taggings
        end

        class Tagging < ActiveRecord::Base
        end

    *Aaron Patterson*

*   Remove column restrictions for `count`, let the database raise if the SQL is
    invalid. The previous behavior was untested and surprising for the user.
    Fixes #5554.

    Example:

        User.select("name, username").count
        # Before => SELECT count(*) FROM users
        # After => ActiveRecord::StatementInvalid

        # you can still use `count(:all)` to perform a query unrelated to the
        # selected columns
        User.select("name, username").count(:all) # => SELECT count(*) FROM users

    *Yves Senn*

*   Rails now automatically detects inverse associations. If you do not set the
    `:inverse_of` option on the association, then Active Record will guess the
    inverse association based on heuristics.

    Note that automatic inverse detection only works on `has_many`, `has_one`,
    and `belongs_to` associations. Extra options on the associations will
    also prevent the association's inverse from being found automatically.

    The automatic guessing of the inverse association uses a heuristic based
    on the name of the class, so it may not work for all associations,
    especially the ones with non-standard names.

    You can turn off the automatic detection of inverse associations by setting
    the `:inverse_of` option to `false` like so:

        class Taggable < ActiveRecord::Base
          belongs_to :tag, inverse_of: false
        end

    *John Wang*

*   Fix `add_column` with `array` option when using PostgreSQL. Fixes #10432

    *Adam Anderson*

*   Usage of `implicit_readonly` is being removed`. Please use `readonly` method
    explicitly to mark records as `readonly.
    Fixes #10615.

    Example:

        user = User.joins(:todos).select("users.*, todos.title as todos_title").readonly(true).first
        user.todos_title = 'clean pet'
        user.save! # will raise error

    *Yves Senn*

*   Fix the `:primary_key` option for `has_many` associations.
    Fixes #10693.

    *Yves Senn*

*   Fix bug where tiny types are incorrectly coerced as boolean when the length is more than 1.

    Fixes #10620.

    *Aaron Patterson*

*   Also support extensions in PostgreSQL 9.1. This feature has been supported since 9.1.

    *kennyj*

*   Deprecate `ConnectionAdapters::SchemaStatements#distinct`,
    as it is no longer used by internals.

    *Ben Woosley*

*   Fix pending migrations error when loading schema and `ActiveRecord::Base.table_name_prefix`
    is not blank.

    Call `assume_migrated_upto_version` on connection to prevent it from first
    being picked up in `method_missing`.

    In the base class, `Migration`, `method_missing` expects the argument to be a
    table name, and calls `proper_table_name` on the arguments before sending to
    `connection`. If `table_name_prefix` or `table_name_suffix` is used, the schema
    version changes to `prefix_version_suffix`, breaking `rake test:prepare`.

    Fixes #10411.

    *Kyle Stevens*

*   Method `read_attribute_before_type_cast` should accept input as symbol.

    *Neeraj Singh*

*   Confirm a record has not already been destroyed before decrementing counter cache.

    *Ben Tucker*

*   Fixed a bug in `ActiveRecord#sanitize_sql_hash_for_conditions` in which
    `self.class` is an argument to `PredicateBuilder#build_from_hash`
    causing `PredicateBuilder` to call non-existent method
    `Class#reflect_on_association`.

    *Zach Ohlgren*

*   While removing index if column option is missing then raise IrreversibleMigration exception.

    Following code should raise `IrreversibleMigration`. But the code was
    failing since options is an array and not a hash.

        def change
          change_table :users do |t|
            t.remove_index [:name, :email]
          end
        end

    Fix was to check if the options is a Hash before operating on it.

    Fixes #10419.

    *Neeraj Singh*

*   Do not overwrite manually built records during one-to-one nested attribute assignment

    For one-to-one nested associations, if you build the new (in-memory)
    child object yourself before assignment, then the NestedAttributes
    module will not overwrite it, e.g.:

        class Member < ActiveRecord::Base
          has_one :avatar
          accepts_nested_attributes_for :avatar

          def avatar
            super || build_avatar(width: 200)
          end
        end

        member = Member.new
        member.avatar_attributes = {icon: 'sad'}
        member.avatar.width # => 200

    *Olek Janiszewski*

*   fixes bug introduced by #3329. Now, when autosaving associations,
    deletions happen before inserts and saves. This prevents a 'duplicate
    unique value' database error that would occur if a record being created had
    the same value on a unique indexed field as that of a record being destroyed.

    *Johnny Holton*

*   Handle aliased attributes in ActiveRecord::Relation.

    When using symbol keys, ActiveRecord will now translate aliased attribute names to the actual column name used in the database:

    With the model

        class Topic
          alias_attribute :heading, :title
        end

    The call

        Topic.where(heading: 'The First Topic')

    should yield the same result as

        Topic.where(title: 'The First Topic')

    This also applies to ActiveRecord::Relation::Calculations calls such as `Model.sum(:aliased)` and `Model.pluck(:aliased)`.

    This will not work with SQL fragment strings like `Model.sum('DISTINCT aliased')`.

    *Godfrey Chan*

*   Mute `psql` output when running rake db:schema:load.

    *Godfrey Chan*

*   Trigger a save on `has_one association=(associate)` when the associate contents have changed.

    Fix #8856.

    *Chris Thompson*

*   Abort a rake task when missing db/structure.sql like `db:schema:load` task.

    *kennyj*

*   rake:db:test:prepare falls back to original environment after execution.

    *Slava Markevich*

Please check [4-0-stable](https://github.com/rails/rails/blob/4-0-stable/activerecord/CHANGELOG.md) for previous changes.<|MERGE_RESOLUTION|>--- conflicted
+++ resolved
@@ -1,4 +1,11 @@
-<<<<<<< HEAD
+*   Fix: joins association, with defined in the scope block constraints by using several
+    where constraints and at least of them is not `Arel::Nodes::Equality`,
+    generates invalid SQL expression.
+
+    Fixes: #11963
+
+    *Paul Nikitochkin*
+
 *   Deprecate the delegation of Array bang methods for associations.
     To use them, instead first call `#to_a` on the association to access the
     array to be acted on.
@@ -32,15 +39,6 @@
 *   Fix `AR::Relation#merge` sometimes failing to preserve `readonly(false)` flag.
 
     *thedarkone*
-=======
-*   Fix: joins association, with defined in the scope block constraints by using several
-    where constraints and at least of them is not `Arel::Nodes::Equality`,
-    generates invalid SQL expression.
-
-    Fixes: #11963
-
-    *Paul Nikitochkin*
->>>>>>> fbbb6c87
 
 *   Re-use `order` argument pre-processing for `reorder`.
 
