--- conflicted
+++ resolved
@@ -1,13 +1,4 @@
-<<<<<<< HEAD
-*   Treat blank UUID values as `nil`.
-
-    Example:
-
-        Sample.new(uuid_field: '') #=> <Sample id: nil, uuid_field: nil>
-
-    *Dmitry Lavrov*
-=======
-*   As promised, switch `sqlite3:///` URLs (which were temporarily
+*   Switch `sqlite3:///` URLs (which were temporarily
     deprecated in 4.1) from relative to absolute.
 
     If you still want the previous interpretation, you should replace
@@ -15,23 +6,13 @@
 
     *Matthew Draper*
 
-*   (Temporarily) deprecate SQLite database URLs containing an
-    authority.
-
-    The current "correct" spellings for in-memory, relative, and
-    absolute URLs, respectively, are:
-
-        sqlite3::memory:
-        sqlite3:relative/path
-        sqlite3:/full/path
-
-    The previous spelling (`sqlite3:///relative/path`) continues to work
-    as it did in Rails 4.0, but with a deprecation warning: in the next
-    release, that spelling will instead be interpreted as an absolute
-    path.
-
-    *Matthew Draper*
->>>>>>> 0a99fddc
+*   Treat blank UUID values as `nil`.
+
+    Example:
+
+        Sample.new(uuid_field: '') #=> <Sample id: nil, uuid_field: nil>
+
+    *Dmitry Lavrov*
 
 *   Enable support for materialized views on PostgreSQL >= 9.3.
 
