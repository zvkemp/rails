--- conflicted
+++ resolved
@@ -1,12 +1,12 @@
-<<<<<<< HEAD
-*   Detect in-place modifications of PG array types
-=======
 *   `has_many :through` associations will no longer save the through record
     twice when added in an `after_create` callback defined before the
     associations.
 
     Fixes #3798.
->>>>>>> 068f092c
+
+    *Sean Griffin*
+
+*   Detect in-place modifications of PG array types
 
     *Sean Griffin*
 
