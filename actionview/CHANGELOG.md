--- conflicted
+++ resolved
@@ -1,4 +1,32 @@
-<<<<<<< HEAD
+*   Dom and Selector assertions has extracted to rails-dom-testing to better be used in both Action Pack and Action View.
+
+    Note:
+    This also changes the substitution values syntax in `assert_select`.
+
+    `assert_select "div#?", /\d+/`
+    `assert_select "div:match('id', ?)", /\d+/`
+
+    The attribute to match should be enclosed in quotes to avoid
+    issues with Nokogiri's css selector syntax parsing.
+    It is not necessary to do so with the question mark.
+    Calling `assert_select` with an invalid selector will emit a deprecation warning and skip the assertions.
+
+    *Kasper Timm Hansen*
+
+*   The sanitizers in `sanitize_helper` have been extracted to rails-html-sanitizer. Loofah is used for sanitization instead of html-scanner.
+
+    This means:
+    `sanitize` can now take a `Loofah::Scrubber` for powerful scrubbing.
+    [See some examples of scrubbers here](https://github.com/flavorjones/loofah#loofahscrubber)
+
+    `PermitScrubber` has been added. Set the attributes and tags you want to keep and get everything else stripped.
+
+    `TargetScrubber` has been added. Set the attributes and tags you want to have stripped and keep everything else.
+
+    The documentation for `PermitScrubber` and `TargetScrubber` explains how you can gain complete control over when and how elements should be stripped.
+
+    *Kasper Timm Hansen*
+
 *   Fix `html_escape_once` to properly handle hex escape sequences (e.g. &#x1a2b;)
 
     *John F. Douthat*
@@ -31,36 +59,6 @@
     It performs the opposite of `ActionView::Template::Handler.register_template_handler`.
 
     *Zuhao Wan*
-=======
-*   Dom and Selector assertions has extracted to rails-dom-testing to better be used in both Action Pack and Action View.
-
-    Note:
-    This also changes the substitution values syntax in `assert_select`.
-
-    `assert_select "div#?", /\d+/`
-    `assert_select "div:match('id', ?)", /\d+/`
-
-    The attribute to match should be enclosed in quotes to avoid
-    issues with Nokogiri's css selector syntax parsing.
-    It is not necessary to do so with the question mark.
-    Calling `assert_select` with an invalid selector will emit a deprecation warning and skip the assertions.
-
-    *Kasper Timm Hansen*
-
-*   The sanitizers in `sanitize_helper` have been extracted to rails-html-sanitizer. Loofah is used for sanitization instead of html-scanner.
-    
-    This means:
-    `sanitize` can now take a `Loofah::Scrubber` for powerful scrubbing.
-    [See some examples of scrubbers here](https://github.com/flavorjones/loofah#loofahscrubber)
-
-    `PermitScrubber` has been added. Set the attributes and tags you want to keep and get everything else stripped.
-
-    `TargetScrubber` has been added. Set the attributes and tags you want to have stripped and keep everything else.
-
-    The documentation for `PermitScrubber` and `TargetScrubber` explains how you can gain complete control over when and how elements should be stripped.
-
-    *Kasper Timm Hansen*
->>>>>>> ff1b7e75
 
 *   Bring `cache_digest` rake tasks up-to-date with the latest API changes
 
