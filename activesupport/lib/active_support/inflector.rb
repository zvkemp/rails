# encoding: utf-8
require 'singleton'
require 'iconv'

module ActiveSupport
  # The Inflector transforms words from singular to plural, class names to table names, modularized class names to ones without,
  # and class names to foreign keys. The default inflections for pluralization, singularization, and uncountable words are kept
  # in inflections.rb.
  #
  # The Rails core team has stated patches for the inflections library will not be accepted
  # in order to avoid breaking legacy applications which may be relying on errant inflections.
  # If you discover an incorrect inflection and require it for your application, you'll need
  # to correct it yourself (explained below).
  module Inflector
    extend self

    # A singleton instance of this class is yielded by Inflector.inflections, which can then be used to specify additional
    # inflection rules. Examples:
    #
    #   ActiveSupport::Inflector.inflections do |inflect|
    #     inflect.plural /^(ox)$/i, '\1\2en'
    #     inflect.singular /^(ox)en/i, '\1'
    #
    #     inflect.irregular 'octopus', 'octopi'
    #
    #     inflect.uncountable "equipment"
    #   end
    #
    # New rules are added at the top. So in the example above, the irregular rule for octopus will now be the first of the
    # pluralization and singularization rules that is runs. This guarantees that your rules run before any of the rules that may
    # already have been loaded.
    class Inflections
      include Singleton

      attr_reader :plurals, :singulars, :uncountables, :humans

      def initialize
        @plurals, @singulars, @uncountables, @humans = [], [], [], []
      end

      # Specifies a new pluralization rule and its replacement. The rule can either be a string or a regular expression.
      # The replacement should always be a string that may include references to the matched data from the rule.
      def plural(rule, replacement)
        @uncountables.delete(rule) if rule.is_a?(String)
        @uncountables.delete(replacement)
        @plurals.insert(0, [rule, replacement])
      end

      # Specifies a new singularization rule and its replacement. The rule can either be a string or a regular expression.
      # The replacement should always be a string that may include references to the matched data from the rule.
      def singular(rule, replacement)
        @uncountables.delete(rule) if rule.is_a?(String)
        @uncountables.delete(replacement)
        @singulars.insert(0, [rule, replacement])
      end

      # Specifies a new irregular that applies to both pluralization and singularization at the same time. This can only be used
      # for strings, not regular expressions. You simply pass the irregular in singular and plural form.
      #
      # Examples:
      #   irregular 'octopus', 'octopi'
      #   irregular 'person', 'people'
      def irregular(singular, plural)
        @uncountables.delete(singular)
        @uncountables.delete(plural)
        if singular[0,1].upcase == plural[0,1].upcase
          plural(Regexp.new("(#{singular[0,1]})#{singular[1..-1]}$", "i"), '\1' + plural[1..-1])
          singular(Regexp.new("(#{plural[0,1]})#{plural[1..-1]}$", "i"), '\1' + singular[1..-1])
        else
          plural(Regexp.new("#{singular[0,1].upcase}(?i)#{singular[1..-1]}$"), plural[0,1].upcase + plural[1..-1])
          plural(Regexp.new("#{singular[0,1].downcase}(?i)#{singular[1..-1]}$"), plural[0,1].downcase + plural[1..-1])
          singular(Regexp.new("#{plural[0,1].upcase}(?i)#{plural[1..-1]}$"), singular[0,1].upcase + singular[1..-1])
          singular(Regexp.new("#{plural[0,1].downcase}(?i)#{plural[1..-1]}$"), singular[0,1].downcase + singular[1..-1])
        end
      end

      # Add uncountable words that shouldn't be attempted inflected.
      #
      # Examples:
      #   uncountable "money"
      #   uncountable "money", "information"
      #   uncountable %w( money information rice )
      def uncountable(*words)
        (@uncountables << words).flatten!
      end

      # Specifies a humanized form of a string by a regular expression rule or by a string mapping.
      # When using a regular expression based replacement, the normal humanize formatting is called after the replacement.
      # When a string is used, the human form should be specified as desired (example: 'The name', not 'the_name')
      #
      # Examples:
      #   human /_cnt$/i, '\1_count'
      #   human "legacy_col_person_name", "Name"
      def human(rule, replacement)
        @humans.insert(0, [rule, replacement])
      end

      # Clears the loaded inflections within a given scope (default is <tt>:all</tt>).
      # Give the scope as a symbol of the inflection type, the options are: <tt>:plurals</tt>,
      # <tt>:singulars</tt>, <tt>:uncountables</tt>, <tt>:humans</tt>.
      #
      # Examples:
      #   clear :all
      #   clear :plurals
      def clear(scope = :all)
        case scope
          when :all
            @plurals, @singulars, @uncountables = [], [], []
          else
            instance_variable_set "@#{scope}", []
        end
      end
    end

    # Yields a singleton instance of Inflector::Inflections so you can specify additional
    # inflector rules.
    #
    # Example:
    #   ActiveSupport::Inflector.inflections do |inflect|
    #     inflect.uncountable "rails"
    #   end
    def inflections
      if block_given?
        yield Inflections.instance
      else
        Inflections.instance
      end
    end

    # Returns the plural form of the word in the string.
    #
    # Examples:
    #   "post".pluralize             # => "posts"
    #   "octopus".pluralize          # => "octopi"
    #   "sheep".pluralize            # => "sheep"
    #   "words".pluralize            # => "words"
    #   "CamelOctopus".pluralize     # => "CamelOctopi"
    def pluralize(word)
      result = word.to_s.dup

      if word.empty? || inflections.uncountables.include?(result.downcase)
        result
      else
        inflections.plurals.each { |(rule, replacement)| break if result.gsub!(rule, replacement) }
        result
      end
    end

    # The reverse of +pluralize+, returns the singular form of a word in a string.
    #
    # Examples:
    #   "posts".singularize            # => "post"
    #   "octopi".singularize           # => "octopus"
    #   "sheep".singluarize            # => "sheep"
    #   "word".singularize             # => "word"
    #   "CamelOctopi".singularize      # => "CamelOctopus"
    def singularize(word)
      result = word.to_s.dup

      if inflections.uncountables.include?(result.downcase)
        result
      else
        inflections.singulars.each { |(rule, replacement)| break if result.gsub!(rule, replacement) }
        result
      end
    end

    # By default, +camelize+ converts strings to UpperCamelCase. If the argument to +camelize+
    # is set to <tt>:lower</tt> then +camelize+ produces lowerCamelCase.
    #
    # +camelize+ will also convert '/' to '::' which is useful for converting paths to namespaces.
    #
    # Examples:
    #   "active_record".camelize                # => "ActiveRecord"
    #   "active_record".camelize(:lower)        # => "activeRecord"
    #   "active_record/errors".camelize         # => "ActiveRecord::Errors"
    #   "active_record/errors".camelize(:lower) # => "activeRecord::Errors"
    def camelize(lower_case_and_underscored_word, first_letter_in_uppercase = true)
      if first_letter_in_uppercase
        lower_case_and_underscored_word.to_s.gsub(/\/(.?)/) { "::#{$1.upcase}" }.gsub(/(?:^|_)(.)/) { $1.upcase }
      else
        lower_case_and_underscored_word.first.downcase + camelize(lower_case_and_underscored_word)[1..-1]
      end
    end

    # Capitalizes all the words and replaces some characters in the string to create
    # a nicer looking title. +titleize+ is meant for creating pretty output. It is not
    # used in the Rails internals.
    #
    # +titleize+ is also aliased as as +titlecase+.
    #
    # Examples:
    #   "man from the boondocks".titleize # => "Man From The Boondocks"
    #   "x-men: the last stand".titleize  # => "X Men: The Last Stand"
    def titleize(word)
      humanize(underscore(word)).gsub(/\b('?[a-z])/) { $1.capitalize }
    end

    # The reverse of +camelize+. Makes an underscored, lowercase form from the expression in the string.
    #
    # Changes '::' to '/' to convert namespaces to paths.
    #
    # Examples:
    #   "ActiveRecord".underscore         # => "active_record"
    #   "ActiveRecord::Errors".underscore # => active_record/errors
    def underscore(camel_cased_word)
      camel_cased_word.to_s.gsub(/::/, '/').
        gsub(/([A-Z]+)([A-Z][a-z])/,'\1_\2').
        gsub(/([a-z\d])([A-Z])/,'\1_\2').
        tr("-", "_").
        downcase
    end

    # Replaces underscores with dashes in the string.
    #
    # Example:
    #   "puni_puni" # => "puni-puni"
    def dasherize(underscored_word)
      underscored_word.gsub(/_/, '-')
    end

    # Capitalizes the first word and turns underscores into spaces and strips a
    # trailing "_id", if any. Like +titleize+, this is meant for creating pretty output.
    #
    # Examples:
    #   "employee_salary" # => "Employee salary"
    #   "author_id"       # => "Author"
    def humanize(lower_case_and_underscored_word)
      result = lower_case_and_underscored_word.to_s.dup

      inflections.humans.each { |(rule, replacement)| break if result.gsub!(rule, replacement) }
      result.gsub(/_id$/, "").gsub(/_/, " ").capitalize
    end

    # Removes the module part from the expression in the string.
    #
    # Examples:
    #   "ActiveRecord::CoreExtensions::String::Inflections".demodulize # => "Inflections"
    #   "Inflections".demodulize                                       # => "Inflections"
    def demodulize(class_name_in_module)
      class_name_in_module.to_s.gsub(/^.*::/, '')
    end

    # Replaces special characters in a string so that it may be used as part of a 'pretty' URL.
    #
    # ==== Examples
    #
    #   class Person
    #     def to_param
    #       "#{id}-#{name.parameterize}"
    #     end
    #   end
    #
    #   @person = Person.find(1)
    #   # => #<Person id: 1, name: "Donald E. Knuth">
    #
    #   <%= link_to(@person.name, person_path(@person)) %>
    #   # => <a href="/person/1-donald-e-knuth">Donald E. Knuth</a>
    def parameterize(string, sep = '-')
<<<<<<< HEAD
      re_sep = Regexp.escape(sep)
      # Replace accented chars with their ASCII equivalents.
=======
      # replace accented chars with ther ascii equivalents
>>>>>>> 47bdf3bf
      parameterized_string = transliterate(string)
      # Turn unwanted chars into the separator.
      parameterized_string.gsub!(/[^a-z0-9\-_\+]+/i, sep)
      unless sep.blank?
        re_sep = Regexp.escape(sep)
        # No more than one of the separator in a row.
        parameterized_string.gsub!(/#{re_sep}{2,}/, sep)
        # Remove leading/trailing separator.
        parameterized_string.gsub!(/^#{re_sep}|#{re_sep}$/i, '')
      end
      parameterized_string.downcase
    end


    # Replaces accented characters with their ASCII equivalents.
    def transliterate(string)
      Iconv.iconv('ascii//ignore//translit', 'utf-8', string).to_s
    end

    if RUBY_VERSION >= '1.9'
      undef_method :transliterate
      def transliterate(string)
        warn "Ruby 1.9 doesn't support Unicode normalization yet"
        string.dup
      end

    # The iconv transliteration code doesn't function correctly
    # on some platforms, but it's very fast where it does function.
    elsif "foo" != (Inflector.transliterate("föö") rescue nil)
      undef_method :transliterate
      def transliterate(string)
        string.mb_chars.normalize(:kd). # Decompose accented characters
          gsub(/[^\x00-\x7F]+/, '')     # Remove anything non-ASCII entirely (e.g. diacritics).
      end
    end

    # Create the name of a table like Rails does for models to table names. This method
    # uses the +pluralize+ method on the last word in the string.
    #
    # Examples
    #   "RawScaledScorer".tableize # => "raw_scaled_scorers"
    #   "egg_and_ham".tableize     # => "egg_and_hams"
    #   "fancyCategory".tableize   # => "fancy_categories"
    def tableize(class_name)
      pluralize(underscore(class_name))
    end

    # Create a class name from a plural table name like Rails does for table names to models.
    # Note that this returns a string and not a Class. (To convert to an actual class
    # follow +classify+ with +constantize+.)
    #
    # Examples:
    #   "egg_and_hams".classify # => "EggAndHam"
    #   "posts".classify        # => "Post"
    #
    # Singular names are not handled correctly:
    #   "business".classify     # => "Busines"
    def classify(table_name)
      # strip out any leading schema name
      camelize(singularize(table_name.to_s.sub(/.*\./, '')))
    end

    # Creates a foreign key name from a class name.
    # +separate_class_name_and_id_with_underscore+ sets whether
    # the method should put '_' between the name and 'id'.
    #
    # Examples:
    #   "Message".foreign_key        # => "message_id"
    #   "Message".foreign_key(false) # => "messageid"
    #   "Admin::Post".foreign_key    # => "post_id"
    def foreign_key(class_name, separate_class_name_and_id_with_underscore = true)
      underscore(demodulize(class_name)) + (separate_class_name_and_id_with_underscore ? "_id" : "id")
    end

    # Ruby 1.9 introduces an inherit argument for Module#const_get and
    # #const_defined? and changes their default behavior.
    if Module.method(:const_get).arity == 1
      # Tries to find a constant with the name specified in the argument string:
      #
      #   "Module".constantize     # => Module
      #   "Test::Unit".constantize # => Test::Unit
      #
      # The name is assumed to be the one of a top-level constant, no matter whether
      # it starts with "::" or not. No lexical context is taken into account:
      #
      #   C = 'outside'
      #   module M
      #     C = 'inside'
      #     C               # => 'inside'
      #     "C".constantize # => 'outside', same as ::C
      #   end
      #
      # NameError is raised when the name is not in CamelCase or the constant is
      # unknown.
      def constantize(camel_cased_word)
        names = camel_cased_word.split('::')
        names.shift if names.empty? || names.first.empty?

        constant = Object
        names.each do |name|
          constant = constant.const_defined?(name) ? constant.const_get(name) : constant.const_missing(name)
        end
        constant
      end
    else
      def constantize(camel_cased_word) #:nodoc:
        names = camel_cased_word.split('::')
        names.shift if names.empty? || names.first.empty?

        constant = Object
        names.each do |name|
          constant = constant.const_get(name, false) || constant.const_missing(name)
        end
        constant
      end
    end

    # Turns a number into an ordinal string used to denote the position in an
    # ordered sequence such as 1st, 2nd, 3rd, 4th.
    #
    # Examples:
    #   ordinalize(1)     # => "1st"
    #   ordinalize(2)     # => "2nd"
    #   ordinalize(1002)  # => "1002nd"
    #   ordinalize(1003)  # => "1003rd"
    def ordinalize(number)
      if (11..13).include?(number.to_i % 100)
        "#{number}th"
      else
        case number.to_i % 10
          when 1; "#{number}st"
          when 2; "#{number}nd"
          when 3; "#{number}rd"
          else    "#{number}th"
        end
      end
    end
  end
end

# in case active_support/inflector is required without the rest of active_support
require 'active_support/inflections'
require 'active_support/core_ext/string/inflections'
unless String.included_modules.include?(ActiveSupport::CoreExtensions::String::Inflections)
  String.send :include, ActiveSupport::CoreExtensions::String::Inflections
end<|MERGE_RESOLUTION|>--- conflicted
+++ resolved
@@ -257,14 +257,9 @@
     #   <%= link_to(@person.name, person_path(@person)) %>
     #   # => <a href="/person/1-donald-e-knuth">Donald E. Knuth</a>
     def parameterize(string, sep = '-')
-<<<<<<< HEAD
-      re_sep = Regexp.escape(sep)
-      # Replace accented chars with their ASCII equivalents.
-=======
       # replace accented chars with ther ascii equivalents
->>>>>>> 47bdf3bf
       parameterized_string = transliterate(string)
-      # Turn unwanted chars into the separator.
+      # Turn unwanted chars into the seperator
       parameterized_string.gsub!(/[^a-z0-9\-_\+]+/i, sep)
       unless sep.blank?
         re_sep = Regexp.escape(sep)
@@ -277,7 +272,7 @@
     end
 
 
-    # Replaces accented characters with their ASCII equivalents.
+    # Replaces accented characters with their ascii equivalents.
     def transliterate(string)
       Iconv.iconv('ascii//ignore//translit', 'utf-8', string).to_s
     end
