--- conflicted
+++ resolved
@@ -62,11 +62,6 @@
     #       @errors = ActiveModel::Errors.new(self)
     #     end
     #   end
-<<<<<<< HEAD
-    # 
-    # 
-=======
->>>>>>> df8852d0
     def initialize(base)
       @base = base
       super()
