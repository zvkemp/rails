require 'active_support/core_ext/hash/except'
require 'active_support/core_ext/hash/reverse_merge'
require 'active_support/core_ext/hash/slice'
require 'active_support/core_ext/enumerable'
require 'active_support/core_ext/array/extract_options'
require 'active_support/core_ext/module/remove_method'
require 'active_support/inflector'
require 'action_dispatch/routing/redirection'

module ActionDispatch
  module Routing
    class Mapper
      URL_OPTIONS = [:protocol, :subdomain, :domain, :host, :port]
      SCOPE_OPTIONS = [:path, :shallow_path, :as, :shallow_prefix, :module,
                       :controller, :action, :path_names, :constraints,
                       :shallow, :blocks, :defaults, :options]

      class Constraints #:nodoc:
        def self.new(app, constraints, request = Rack::Request)
          if constraints.any?
            super(app, constraints, request)
          else
            app
          end
        end

        attr_reader :app, :constraints

        def initialize(app, constraints, request)
          @app, @constraints, @request = app, constraints, request
        end

        def matches?(env)
          req = @request.new(env)

          @constraints.all? do |constraint|
            (constraint.respond_to?(:matches?) && constraint.matches?(req)) ||
              (constraint.respond_to?(:call) && constraint.call(*constraint_args(constraint, req)))
          end
        ensure
          req.reset_parameters
        end

        def call(env)
          matches?(env) ? @app.call(env) : [ 404, {'X-Cascade' => 'pass'}, [] ]
        end

        private
          def constraint_args(constraint, request)
            constraint.arity == 1 ? [request] : [request.symbolized_path_parameters, request]
          end
      end

      class Mapping #:nodoc:
        IGNORE_OPTIONS = [:to, :as, :via, :on, :constraints, :defaults, :only, :except, :anchor, :shallow, :shallow_path, :shallow_prefix, :format]
        ANCHOR_CHARACTERS_REGEX = %r{\A(\\A|\^)|(\\Z|\\z|\$)\Z}
        WILDCARD_PATH = %r{\*([^/\)]+)\)?$}

        attr_reader :scope, :path, :options, :requirements, :conditions, :defaults

        def initialize(set, scope, path, options)
          @set, @scope, @path, @options = set, scope, path, options
          @requirements, @conditions, @defaults = {}, {}, {}

          normalize_options!
          normalize_path!
          normalize_requirements!
          normalize_conditions!
          normalize_defaults!
        end

        def to_route
          [ app, conditions, requirements, defaults, options[:as], options[:anchor] ]
        end

        private

          def normalize_path!
            raise ArgumentError, "path is required" if @path.blank?
            @path = Mapper.normalize_path(@path)

            if required_format?
              @path = "#{@path}.:format"
            elsif optional_format?
              @path = "#{@path}(.:format)"
            end
          end

          def required_format?
            options[:format] == true
          end

          def optional_format?
            options[:format] != false && !path.include?(':format') && !path.end_with?(StringPool::SLASH)
          end

          def normalize_options!
            @options.reverse_merge!(scope[:options]) if scope[:options]
            path_without_format = path.sub(/\(\.:format\)$/, StringPool::EMPTY)

            # Add a constraint for wildcard route to make it non-greedy and match the
            # optional format part of the route by default
            if path_without_format.match(WILDCARD_PATH) && @options[:format] != false
              @options[$1.to_sym] ||= /.+?/
            end

            if path_without_format.match(':controller')
              raise ArgumentError, ":controller segment is not allowed within a namespace block" if scope[:module]

              # Add a default constraint for :controller path segments that matches namespaced
              # controllers with default routes like :controller/:action/:id(.:format), e.g:
              # GET /admin/products/show/1
              # => { controller: 'admin/products', action: 'show', id: '1' }
              @options[:controller] ||= /.+?/
            end

            @options.merge!(default_controller_and_action)
          end

          def normalize_requirements!
            constraints.each do |key, requirement|
              next unless segment_keys.include?(key) || key == :controller
              verify_regexp_requirement(requirement) if requirement.is_a?(Regexp)
              @requirements[key] = requirement
            end

            if options[:format] == true
              @requirements[:format] ||= /.+/
            elsif Regexp === options[:format]
              @requirements[:format] = options[:format]
            elsif String === options[:format]
              @requirements[:format] = Regexp.compile(options[:format])
            end
          end

          def verify_regexp_requirement(requirement)
            if requirement.source =~ ANCHOR_CHARACTERS_REGEX
              raise ArgumentError, "Regexp anchor characters are not allowed in routing requirements: #{requirement.inspect}"
            end

            if requirement.multiline?
              raise ArgumentError, "Regexp multiline option is not allowed in routing requirements: #{requirement.inspect}"
            end
          end

          def normalize_defaults!
            @defaults.merge!(scope[:defaults]) if scope[:defaults]
            @defaults.merge!(options[:defaults]) if options[:defaults]

            options.each do |key, default|
              unless Regexp === default || IGNORE_OPTIONS.include?(key)
                @defaults[key] = default
              end
            end

            if options[:constraints].is_a?(Hash)
              options[:constraints].each do |key, default|
                if URL_OPTIONS.include?(key) && (String === default || Fixnum === default)
                  @defaults[key] ||= default
                end
              end
            end

            if Regexp === options[:format]
              @defaults[:format] = nil
            elsif String === options[:format]
              @defaults[:format] = options[:format]
            end
          end

          def normalize_conditions!
            @conditions[:path_info] = path

            constraints.each do |key, condition|
              unless segment_keys.include?(key) || key == :controller
                @conditions[key] = condition
              end
            end

            required_defaults = []
            options.each do |key, required_default|
              unless segment_keys.include?(key) || IGNORE_OPTIONS.include?(key) || Regexp === required_default
                required_defaults << key
              end
            end
            @conditions[:required_defaults] = required_defaults

            via_all = options.delete(:via) if options[:via] == :all

            if !via_all && options[:via].blank?
              msg = "You should not use the `match` method in your router without specifying an HTTP method.\n" \
                    "If you want to expose your action to both GET and POST, add `via: [:get, :post]` option.\n" \
                    "If you want to expose your action to GET, use `get` in the router:\n" \
                    "  Instead of: match \"controller#action\"\n" \
                    "  Do: get \"controller#action\""
              raise msg
            end

            if via = options[:via]
              @conditions[:request_method] = Array(via).map { |m| m.to_s.dasherize.upcase }
            end
          end

          def app
            Constraints.new(endpoint, blocks, @set.request_class)
          end

          def default_controller_and_action
            if to.respond_to?(:call)
              { }
            else
              if to.is_a?(String)
                controller, action = to.split('#')
              elsif to.is_a?(Symbol)
                action = to.to_s
              end

              controller ||= default_controller
              action     ||= default_action

<<<<<<< HEAD
              unless controller.is_a?(Regexp)
                controller = [@scope[:module], controller].compact.join(StringPool::SLASH).presence
=======
              if @scope[:module] && !controller.is_a?(Regexp)
                if controller =~ %r{\A/}
                  controller = controller[1..-1]
                else
                  controller = [@scope[:module], controller].compact.join("/").presence
                end
>>>>>>> f1241329
              end

              if controller.is_a?(String) && controller =~ %r{\A/}
                raise ArgumentError, "controller name should not start with a slash"
              end

              controller = controller.to_s unless controller.is_a?(Regexp)
              action     = action.to_s     unless action.is_a?(Regexp)

              if controller.blank? && segment_keys.exclude?(:controller)
                message = "Missing :controller key on routes definition, please check your routes."
                raise ArgumentError, message
              end

              if action.blank? && segment_keys.exclude?(:action)
                message = "Missing :action key on routes definition, please check your routes."
                raise ArgumentError, message
              end

              if controller.is_a?(String) && controller !~ /\A[a-z_0-9\/]*\z/
                message = "'#{controller}' is not a supported controller name. This can lead to potential routing problems."
                message << " See http://guides.rubyonrails.org/routing.html#specifying-a-controller-to-use"
                raise ArgumentError, message
              end

              hash = {}
              hash[:controller] = controller unless controller.blank?
              hash[:action]     = action unless action.blank?
              hash
            end
          end

          def blocks
            if options[:constraints].present? && !options[:constraints].is_a?(Hash)
              [options[:constraints]]
            else
              scope[:blocks] || []
            end
          end

          def constraints
            @constraints ||= {}.tap do |constraints|
              constraints.merge!(scope[:constraints]) if scope[:constraints]

              options.except(*IGNORE_OPTIONS).each do |key, option|
                constraints[key] = option if Regexp === option
              end

              constraints.merge!(options[:constraints]) if options[:constraints].is_a?(Hash)
            end
          end

          def segment_keys
            @segment_keys ||= path_pattern.names.map{ |s| s.to_sym }
          end

          def path_pattern
            Journey::Path::Pattern.new(strexp)
          end

          def strexp
            Journey::Router::Strexp.compile(path, requirements, SEPARATORS)
          end

          def endpoint
            to.respond_to?(:call) ? to : dispatcher
          end

          def dispatcher
            Routing::RouteSet::Dispatcher.new(:defaults => defaults)
          end

          def to
            options[:to]
          end

          def default_controller
            options[:controller] || scope[:controller]
          end

          def default_action
            options[:action] || scope[:action]
          end
      end

      # Invokes Journey::Router::Utils.normalize_path and ensure that
      # (:locale) becomes (/:locale) instead of /(:locale). Except
      # for root cases, where the latter is the correct one.
      def self.normalize_path(path)
        path = Journey::Router::Utils.normalize_path(path)
        path.gsub!(%r{/(\(+)/?}, '\1/') unless path =~ %r{^/\(+[^)]+\)$}
        path
      end

      def self.normalize_name(name)
        normalize_path(name)[1..-1].tr(StringPool::SLASH, "_")
      end

      module Base
        # You can specify what Rails should route "/" to with the root method:
        #
        #   root to: 'pages#main'
        #
        # For options, see +match+, as +root+ uses it internally.
        #
        # You can also pass a string which will expand
        #
        #   root 'pages#main'
        #
        # You should put the root route at the top of <tt>config/routes.rb</tt>,
        # because this means it will be matched first. As this is the most popular route
        # of most Rails applications, this is beneficial.
        def root(options = {})
          match StringPool::SLASH, { :as => :root, :via => :get }.merge!(options)
        end

        # Matches a url pattern to one or more routes. Any symbols in a pattern
        # are interpreted as url query parameters and thus available as +params+
        # in an action:
        #
        #   # sets :controller, :action and :id in params
        #   match ':controller/:action/:id'
        #
        # Two of these symbols are special, +:controller+ maps to the controller
        # and +:action+ to the controller's action. A pattern can also map
        # wildcard segments (globs) to params:
        #
        #   match 'songs/*category/:title', to: 'songs#show'
        #
        #   # 'songs/rock/classic/stairway-to-heaven' sets
        #   #  params[:category] = 'rock/classic'
        #   #  params[:title] = 'stairway-to-heaven'
        #
        # When a pattern points to an internal route, the route's +:action+ and
        # +:controller+ should be set in options or hash shorthand. Examples:
        #
        #   match 'photos/:id' => 'photos#show'
        #   match 'photos/:id', to: 'photos#show'
        #   match 'photos/:id', controller: 'photos', action: 'show'
        #
        # A pattern can also point to a +Rack+ endpoint i.e. anything that
        # responds to +call+:
        #
        #   match 'photos/:id', to: lambda {|hash| [200, {}, ["Coming soon"]] }
        #   match 'photos/:id', to: PhotoRackApp
        #   # Yes, controller actions are just rack endpoints
        #   match 'photos/:id', to: PhotosController.action(:show)
        #
        # Because requesting various HTTP verbs with a single action has security
        # implications, you must either specify the actions in
        # the via options or use one of the HtttpHelpers[rdoc-ref:HttpHelpers]
        # instead +match+
        #
        # === Options
        #
        # Any options not seen here are passed on as params with the url.
        #
        # [:controller]
        #   The route's controller.
        #
        # [:action]
        #   The route's action.
        #
        # [:path]
        #   The path prefix for the routes.
        #
        # [:module]
        #   The namespace for :controller.
        #
        #     match 'path', to: 'c#a', module: 'sekret', controller: 'posts'
        #     # => Sekret::PostsController
        #
        #   See <tt>Scoping#namespace</tt> for its scope equivalent.
        #
        # [:as]
        #   The name used to generate routing helpers.
        #
        # [:via]
        #   Allowed HTTP verb(s) for route.
        #
        #      match 'path', to: 'c#a', via: :get
        #      match 'path', to: 'c#a', via: [:get, :post]
        #      match 'path', to: 'c#a', via: :all
        #
        # [:to]
        #   Points to a +Rack+ endpoint. Can be an object that responds to
        #   +call+ or a string representing a controller's action.
        #
        #      match 'path', to: 'controller#action'
        #      match 'path', to: lambda { |env| [200, {}, ["Success!"]] }
        #      match 'path', to: RackApp
        #
        # [:on]
        #   Shorthand for wrapping routes in a specific RESTful context. Valid
        #   values are +:member+, +:collection+, and +:new+. Only use within
        #   <tt>resource(s)</tt> block. For example:
        #
        #      resource :bar do
        #        match 'foo', to: 'c#a', on: :member, via: [:get, :post]
        #      end
        #
        #   Is equivalent to:
        #
        #      resource :bar do
        #        member do
        #          match 'foo', to: 'c#a', via: [:get, :post]
        #        end
        #      end
        #
        # [:constraints]
        #   Constrains parameters with a hash of regular expressions
        #   or an object that responds to <tt>matches?</tt>. In addition, constraints
        #   other than path can also be specified with any object
        #   that responds to <tt>===</tt> (eg. String, Array, Range, etc.).
        #
        #     match 'path/:id', constraints: { id: /[A-Z]\d{5}/ }
        #
        #     match 'json_only', constraints: { format: 'json' }
        #
        #     class Whitelist
        #       def matches?(request) request.remote_ip == '1.2.3.4' end
        #     end
        #     match 'path', to: 'c#a', constraints: Whitelist.new
        #
        #   See <tt>Scoping#constraints</tt> for more examples with its scope
        #   equivalent.
        #
        # [:defaults]
        #   Sets defaults for parameters
        #
        #     # Sets params[:format] to 'jpg' by default
        #     match 'path', to: 'c#a', defaults: { format: 'jpg' }
        #
        #   See <tt>Scoping#defaults</tt> for its scope equivalent.
        #
        # [:anchor]
        #   Boolean to anchor a <tt>match</tt> pattern. Default is true. When set to
        #   false, the pattern matches any request prefixed with the given path.
        #
        #     # Matches any request starting with 'path'
        #     match 'path', to: 'c#a', anchor: false
        #
        # [:format]
        #   Allows you to specify the default value for optional +format+
        #   segment or disable it by supplying +false+.
        def match(path, options=nil)
        end

        # Mount a Rack-based application to be used within the application.
        #
        #   mount SomeRackApp, at: "some_route"
        #
        # Alternatively:
        #
        #   mount(SomeRackApp => "some_route")
        #
        # For options, see +match+, as +mount+ uses it internally.
        #
        # All mounted applications come with routing helpers to access them.
        # These are named after the class specified, so for the above example
        # the helper is either +some_rack_app_path+ or +some_rack_app_url+.
        # To customize this helper's name, use the +:as+ option:
        #
        #   mount(SomeRackApp => "some_route", as: "exciting")
        #
        # This will generate the +exciting_path+ and +exciting_url+ helpers
        # which can be used to navigate to this mounted app.
        def mount(app, options = nil)
          if options
            path = options.delete(:at)
          else
            unless Hash === app
              raise ArgumentError, "must be called with mount point"
            end

            options = app
            app, path = options.find { |k, _| k.respond_to?(:call) }
            options.delete(app) if app
          end

          raise "A rack application must be specified" unless path

          options[:as]  ||= app_name(app)
          target_as       = name_for_action(options[:as], path)
          options[:via] ||= :all

          match(path, options.merge(:to => app, :anchor => false, :format => false))

          define_generate_prefix(app, target_as)
          self
        end

        def default_url_options=(options)
          @set.default_url_options = options
        end
        alias_method :default_url_options, :default_url_options=

        def with_default_scope(scope, &block)
          scope(scope) do
            instance_exec(&block)
          end
        end

        # Query if the following named route was already defined.
        def has_named_route?(name)
          @set.named_routes.routes[name.to_sym]
        end

        private
          def app_name(app)
            return unless app.respond_to?(:routes)

            if app.respond_to?(:railtie_name)
              app.railtie_name
            else
              class_name = app.class.is_a?(Class) ? app.name : app.class.name
              ActiveSupport::Inflector.underscore(class_name).tr(StringPool::SLASH, "_")
            end
          end

          def define_generate_prefix(app, name)
            return unless app.respond_to?(:routes) && app.routes.respond_to?(:define_mounted_helper)

            _route = @set.named_routes.routes[name.to_sym]
            _routes = @set
            app.routes.define_mounted_helper(name)
            app.routes.singleton_class.class_eval do
              redefine_method :mounted? do
                true
              end

              redefine_method :_generate_prefix do |options|
                prefix_options = options.slice(*_route.segment_keys)
                # we must actually delete prefix segment keys to avoid passing them to next url_for
                _route.segment_keys.each { |k| options.delete(k) }
                _routes.url_helpers.send("#{name}_path", prefix_options)
              end
            end
          end
      end

      module HttpHelpers
        # Define a route that only recognizes HTTP GET.
        # For supported arguments, see match[rdoc-ref:Base#match]
        #
        #   get 'bacon', to: 'food#bacon'
        def get(*args, &block)
          map_method(:get, args, &block)
        end

        # Define a route that only recognizes HTTP POST.
        # For supported arguments, see match[rdoc-ref:Base#match]
        #
        #   post 'bacon', to: 'food#bacon'
        def post(*args, &block)
          map_method(:post, args, &block)
        end

        # Define a route that only recognizes HTTP PATCH.
        # For supported arguments, see match[rdoc-ref:Base#match]
        #
        #   patch 'bacon', to: 'food#bacon'
        def patch(*args, &block)
          map_method(:patch, args, &block)
        end

        # Define a route that only recognizes HTTP PUT.
        # For supported arguments, see match[rdoc-ref:Base#match]
        #
        #   put 'bacon', to: 'food#bacon'
        def put(*args, &block)
          map_method(:put, args, &block)
        end

        # Define a route that only recognizes HTTP DELETE.
        # For supported arguments, see match[rdoc-ref:Base#match]
        #
        #   delete 'broccoli', to: 'food#broccoli'
        def delete(*args, &block)
          map_method(:delete, args, &block)
        end

        private
          def map_method(method, args, &block)
            options = args.extract_options!
            options[:via] = method
            match(*args, options, &block)
            self
          end
      end

      # You may wish to organize groups of controllers under a namespace.
      # Most commonly, you might group a number of administrative controllers
      # under an +admin+ namespace. You would place these controllers under
      # the <tt>app/controllers/admin</tt> directory, and you can group them
      # together in your router:
      #
      #   namespace "admin" do
      #     resources :posts, :comments
      #   end
      #
      # This will create a number of routes for each of the posts and comments
      # controller. For <tt>Admin::PostsController</tt>, Rails will create:
      #
      #   GET       /admin/posts
      #   GET       /admin/posts/new
      #   POST      /admin/posts
      #   GET       /admin/posts/1
      #   GET       /admin/posts/1/edit
      #   PATCH/PUT /admin/posts/1
      #   DELETE    /admin/posts/1
      #
      # If you want to route /posts (without the prefix /admin) to
      # <tt>Admin::PostsController</tt>, you could use
      #
      #   scope module: "admin" do
      #     resources :posts
      #   end
      #
      # or, for a single case
      #
      #   resources :posts, module: "admin"
      #
      # If you want to route /admin/posts to +PostsController+
      # (without the Admin:: module prefix), you could use
      #
      #   scope "/admin" do
      #     resources :posts
      #   end
      #
      # or, for a single case
      #
      #   resources :posts, path: "/admin/posts"
      #
      # In each of these cases, the named routes remain the same as if you did
      # not use scope. In the last case, the following paths map to
      # +PostsController+:
      #
      #   GET       /admin/posts
      #   GET       /admin/posts/new
      #   POST      /admin/posts
      #   GET       /admin/posts/1
      #   GET       /admin/posts/1/edit
      #   PATCH/PUT /admin/posts/1
      #   DELETE    /admin/posts/1
      module Scoping
        # Scopes a set of routes to the given default options.
        #
        # Take the following route definition as an example:
        #
        #   scope path: ":account_id", as: "account" do
        #     resources :projects
        #   end
        #
        # This generates helpers such as +account_projects_path+, just like +resources+ does.
        # The difference here being that the routes generated are like /:account_id/projects,
        # rather than /accounts/:account_id/projects.
        #
        # === Options
        #
        # Takes same options as <tt>Base#match</tt> and <tt>Resources#resources</tt>.
        #
        #   # route /posts (without the prefix /admin) to <tt>Admin::PostsController</tt>
        #   scope module: "admin" do
        #     resources :posts
        #   end
        #
        #   # prefix the posts resource's requests with '/admin'
        #   scope path: "/admin" do
        #     resources :posts
        #   end
        #
        #   # prefix the routing helper name: +sekret_posts_path+ instead of +posts_path+
        #   scope as: "sekret" do
        #     resources :posts
        #   end
        def scope(*args)
          options = args.extract_options!.dup
          recover = {}

          options[:path] = args.flatten.join(StringPool::SLASH) if args.any?
          options[:constraints] ||= {}

          if options[:constraints].is_a?(Hash)
            defaults = options[:constraints].select do
              |k, v| URL_OPTIONS.include?(k) && (v.is_a?(String) || v.is_a?(Fixnum))
            end

            (options[:defaults] ||= {}).reverse_merge!(defaults)
          else
            block, options[:constraints] = options[:constraints], {}
          end

          SCOPE_OPTIONS.each do |option|
            if option == :blocks
              value = block
            elsif option == :options
              value = options
            else
              value = options.delete(option)
            end

            if value
              recover[option] = @scope[option]
              @scope[option]  = send("merge_#{option}_scope", @scope[option], value)
            end
          end

          yield
          self
        ensure
          @scope.merge!(recover)
        end

        # Scopes routes to a specific controller
        #
        #   controller "food" do
        #     match "bacon", action: "bacon"
        #   end
        def controller(controller, options={})
          options[:controller] = controller
          scope(options) { yield }
        end

        # Scopes routes to a specific namespace. For example:
        #
        #   namespace :admin do
        #     resources :posts
        #   end
        #
        # This generates the following routes:
        #
        #       admin_posts GET       /admin/posts(.:format)          admin/posts#index
        #       admin_posts POST      /admin/posts(.:format)          admin/posts#create
        #    new_admin_post GET       /admin/posts/new(.:format)      admin/posts#new
        #   edit_admin_post GET       /admin/posts/:id/edit(.:format) admin/posts#edit
        #        admin_post GET       /admin/posts/:id(.:format)      admin/posts#show
        #        admin_post PATCH/PUT /admin/posts/:id(.:format)      admin/posts#update
        #        admin_post DELETE    /admin/posts/:id(.:format)      admin/posts#destroy
        #
        # === Options
        #
        # The +:path+, +:as+, +:module+, +:shallow_path+ and +:shallow_prefix+
        # options all default to the name of the namespace.
        #
        # For options, see <tt>Base#match</tt>. For +:shallow_path+ option, see
        # <tt>Resources#resources</tt>.
        #
        #   # accessible through /sekret/posts rather than /admin/posts
        #   namespace :admin, path: "sekret" do
        #     resources :posts
        #   end
        #
        #   # maps to <tt>Sekret::PostsController</tt> rather than <tt>Admin::PostsController</tt>
        #   namespace :admin, module: "sekret" do
        #     resources :posts
        #   end
        #
        #   # generates +sekret_posts_path+ rather than +admin_posts_path+
        #   namespace :admin, as: "sekret" do
        #     resources :posts
        #   end
        def namespace(path, options = {})
          path = path.to_s
          options = { :path => path, :as => path, :module => path,
                      :shallow_path => path, :shallow_prefix => path }.merge!(options)
          scope(options) { yield }
        end

        # === Parameter Restriction
        # Allows you to constrain the nested routes based on a set of rules.
        # For instance, in order to change the routes to allow for a dot character in the +id+ parameter:
        #
        #   constraints(id: /\d+\.\d+/) do
        #     resources :posts
        #   end
        #
        # Now routes such as +/posts/1+ will no longer be valid, but +/posts/1.1+ will be.
        # The +id+ parameter must match the constraint passed in for this example.
        #
        # You may use this to also restrict other parameters:
        #
        #   resources :posts do
        #     constraints(post_id: /\d+\.\d+/) do
        #       resources :comments
        #     end
        #   end
        #
        # === Restricting based on IP
        #
        # Routes can also be constrained to an IP or a certain range of IP addresses:
        #
        #   constraints(ip: /192\.168\.\d+\.\d+/) do
        #     resources :posts
        #   end
        #
        # Any user connecting from the 192.168.* range will be able to see this resource,
        # where as any user connecting outside of this range will be told there is no such route.
        #
        # === Dynamic request matching
        #
        # Requests to routes can be constrained based on specific criteria:
        #
        #    constraints(lambda { |req| req.env["HTTP_USER_AGENT"] =~ /iPhone/ }) do
        #      resources :iphones
        #    end
        #
        # You are able to move this logic out into a class if it is too complex for routes.
        # This class must have a +matches?+ method defined on it which either returns +true+
        # if the user should be given access to that route, or +false+ if the user should not.
        #
        #    class Iphone
        #      def self.matches?(request)
        #        request.env["HTTP_USER_AGENT"] =~ /iPhone/
        #      end
        #    end
        #
        # An expected place for this code would be +lib/constraints+.
        #
        # This class is then used like this:
        #
        #    constraints(Iphone) do
        #      resources :iphones
        #    end
        def constraints(constraints = {})
          scope(:constraints => constraints) { yield }
        end

        # Allows you to set default parameters for a route, such as this:
        #   defaults id: 'home' do
        #     match 'scoped_pages/(:id)', to: 'pages#show'
        #   end
        # Using this, the +:id+ parameter here will default to 'home'.
        def defaults(defaults = {})
          scope(:defaults => defaults) { yield }
        end

        private
          def merge_path_scope(parent, child) #:nodoc:
            Mapper.normalize_path("#{parent}/#{child}")
          end

          def merge_shallow_path_scope(parent, child) #:nodoc:
            Mapper.normalize_path("#{parent}/#{child}")
          end

          def merge_as_scope(parent, child) #:nodoc:
            parent ? "#{parent}_#{child}" : child
          end

          def merge_shallow_prefix_scope(parent, child) #:nodoc:
            parent ? "#{parent}_#{child}" : child
          end

          def merge_module_scope(parent, child) #:nodoc:
            parent ? "#{parent}/#{child}" : child
          end

          def merge_controller_scope(parent, child) #:nodoc:
            child
          end

          def merge_action_scope(parent, child) #:nodoc:
            child
          end

          def merge_path_names_scope(parent, child) #:nodoc:
            merge_options_scope(parent, child)
          end

          def merge_constraints_scope(parent, child) #:nodoc:
            merge_options_scope(parent, child)
          end

          def merge_defaults_scope(parent, child) #:nodoc:
            merge_options_scope(parent, child)
          end

          def merge_blocks_scope(parent, child) #:nodoc:
            merged = parent ? parent.dup : []
            merged << child if child
            merged
          end

          def merge_options_scope(parent, child) #:nodoc:
            (parent || {}).except(*override_keys(child)).merge!(child)
          end

          def merge_shallow_scope(parent, child) #:nodoc:
            child ? true : false
          end

          def override_keys(child) #:nodoc:
            child.key?(:only) || child.key?(:except) ? [:only, :except] : []
          end
      end

      # Resource routing allows you to quickly declare all of the common routes
      # for a given resourceful controller. Instead of declaring separate routes
      # for your +index+, +show+, +new+, +edit+, +create+, +update+ and +destroy+
      # actions, a resourceful route declares them in a single line of code:
      #
      #  resources :photos
      #
      # Sometimes, you have a resource that clients always look up without
      # referencing an ID. A common example, /profile always shows the profile of
      # the currently logged in user. In this case, you can use a singular resource
      # to map /profile (rather than /profile/:id) to the show action.
      #
      #  resource :profile
      #
      # It's common to have resources that are logically children of other
      # resources:
      #
      #   resources :magazines do
      #     resources :ads
      #   end
      #
      # You may wish to organize groups of controllers under a namespace. Most
      # commonly, you might group a number of administrative controllers under
      # an +admin+ namespace. You would place these controllers under the
      # <tt>app/controllers/admin</tt> directory, and you can group them together
      # in your router:
      #
      #   namespace "admin" do
      #     resources :posts, :comments
      #   end
      #
      # By default the +:id+ parameter doesn't accept dots. If you need to
      # use dots as part of the +:id+ parameter add a constraint which
      # overrides this restriction, e.g:
      #
      #   resources :articles, id: /[^\/]+/
      #
      # This allows any character other than a slash as part of your +:id+.
      #
      module Resources
        # CANONICAL_ACTIONS holds all actions that does not need a prefix or
        # a path appended since they fit properly in their scope level.
        VALID_ON_OPTIONS  = [:new, :collection, :member]
        RESOURCE_OPTIONS  = [:as, :controller, :path, :only, :except, :param, :concerns]
        CANONICAL_ACTIONS = %w(index create new show update destroy)
        RESOURCE_METHOD_SCOPES = [:collection, :member, :new]
        RESOURCE_SCOPES = [:resource, :resources]

        class Resource #:nodoc:
          attr_reader :controller, :path, :options, :param

          def initialize(entities, options = {})
            @name       = entities.to_s
            @path       = (options[:path] || @name).to_s
            @controller = (options[:controller] || @name).to_s
            @as         = options[:as]
            @param      = (options[:param] || :id).to_sym
            @options    = options
          end

          def default_actions
            [:index, :create, :new, :show, :update, :destroy, :edit]
          end

          def actions
            if only = @options[:only]
              Array(only).map(&:to_sym)
            elsif except = @options[:except]
              default_actions - Array(except).map(&:to_sym)
            else
              default_actions
            end
          end

          def name
            @as || @name
          end

          def plural
            @plural ||= name.to_s
          end

          def singular
            @singular ||= name.to_s.singularize
          end

          alias :member_name :singular

          # Checks for uncountable plurals, and appends "_index" if the plural
          # and singular form are the same.
          def collection_name
            singular == plural ? "#{plural}_index" : plural
          end

          def resource_scope
            { :controller => controller }
          end

          alias :collection_scope :path

          def member_scope
            "#{path}/:#{param}"
          end

          alias :shallow_scope :member_scope

          def new_scope(new_path)
            "#{path}/#{new_path}"
          end

          def nested_param
            :"#{singular}_#{param}"
          end

          def nested_scope
            "#{path}/:#{nested_param}"
          end

        end

        class SingletonResource < Resource #:nodoc:
          def initialize(entities, options)
            super
            @as         = nil
            @controller = (options[:controller] || plural).to_s
            @as         = options[:as]
          end

          def default_actions
            [:show, :create, :update, :destroy, :new, :edit]
          end

          def plural
            @plural ||= name.to_s.pluralize
          end

          def singular
            @singular ||= name.to_s
          end

          alias :member_name :singular
          alias :collection_name :singular

          alias :member_scope :path
          alias :nested_scope :path
        end

        def resources_path_names(options)
          @scope[:path_names].merge!(options)
        end

        # Sometimes, you have a resource that clients always look up without
        # referencing an ID. A common example, /profile always shows the
        # profile of the currently logged in user. In this case, you can use
        # a singular resource to map /profile (rather than /profile/:id) to
        # the show action:
        #
        #   resource :profile
        #
        # creates six different routes in your application, all mapping to
        # the +Profiles+ controller (note that the controller is named after
        # the plural):
        #
        #   GET       /profile/new
        #   POST      /profile
        #   GET       /profile
        #   GET       /profile/edit
        #   PATCH/PUT /profile
        #   DELETE    /profile
        #
        # === Options
        # Takes same options as +resources+.
        def resource(*resources, &block)
          options = resources.extract_options!.dup

          if apply_common_behavior_for(:resource, resources, options, &block)
            return self
          end

          resource_scope(:resource, SingletonResource.new(resources.pop, options)) do
            yield if block_given?

            concerns(options[:concerns]) if options[:concerns]

            collection do
              post :create
            end if parent_resource.actions.include?(:create)

            new do
              get :new
            end if parent_resource.actions.include?(:new)

            set_member_mappings_for_resource
          end

          self
        end

        # In Rails, a resourceful route provides a mapping between HTTP verbs
        # and URLs and controller actions. By convention, each action also maps
        # to particular CRUD operations in a database. A single entry in the
        # routing file, such as
        #
        #   resources :photos
        #
        # creates seven different routes in your application, all mapping to
        # the +Photos+ controller:
        #
        #   GET       /photos
        #   GET       /photos/new
        #   POST      /photos
        #   GET       /photos/:id
        #   GET       /photos/:id/edit
        #   PATCH/PUT /photos/:id
        #   DELETE    /photos/:id
        #
        # Resources can also be nested infinitely by using this block syntax:
        #
        #   resources :photos do
        #     resources :comments
        #   end
        #
        # This generates the following comments routes:
        #
        #   GET       /photos/:photo_id/comments
        #   GET       /photos/:photo_id/comments/new
        #   POST      /photos/:photo_id/comments
        #   GET       /photos/:photo_id/comments/:id
        #   GET       /photos/:photo_id/comments/:id/edit
        #   PATCH/PUT /photos/:photo_id/comments/:id
        #   DELETE    /photos/:photo_id/comments/:id
        #
        # === Options
        # Takes same options as <tt>Base#match</tt> as well as:
        #
        # [:path_names]
        #   Allows you to change the segment component of the +edit+ and +new+ actions.
        #   Actions not specified are not changed.
        #
        #     resources :posts, path_names: { new: "brand_new" }
        #
        #   The above example will now change /posts/new to /posts/brand_new
        #
        # [:path]
        #   Allows you to change the path prefix for the resource.
        #
        #     resources :posts, path: 'postings'
        #
        #   The resource and all segments will now route to /postings instead of /posts
        #
        # [:only]
        #   Only generate routes for the given actions.
        #
        #     resources :cows, only: :show
        #     resources :cows, only: [:show, :index]
        #
        # [:except]
        #   Generate all routes except for the given actions.
        #
        #     resources :cows, except: :show
        #     resources :cows, except: [:show, :index]
        #
        # [:shallow]
        #   Generates shallow routes for nested resource(s). When placed on a parent resource,
        #   generates shallow routes for all nested resources.
        #
        #     resources :posts, shallow: true do
        #       resources :comments
        #     end
        #
        #   Is the same as:
        #
        #     resources :posts do
        #       resources :comments, except: [:show, :edit, :update, :destroy]
        #     end
        #     resources :comments, only: [:show, :edit, :update, :destroy]
        #
        #   This allows URLs for resources that otherwise would be deeply nested such
        #   as a comment on a blog post like <tt>/posts/a-long-permalink/comments/1234</tt>
        #   to be shortened to just <tt>/comments/1234</tt>.
        #
        # [:shallow_path]
        #   Prefixes nested shallow routes with the specified path.
        #
        #     scope shallow_path: "sekret" do
        #       resources :posts do
        #         resources :comments, shallow: true
        #       end
        #     end
        #
        #   The +comments+ resource here will have the following routes generated for it:
        #
        #     post_comments    GET       /posts/:post_id/comments(.:format)
        #     post_comments    POST      /posts/:post_id/comments(.:format)
        #     new_post_comment GET       /posts/:post_id/comments/new(.:format)
        #     edit_comment     GET       /sekret/comments/:id/edit(.:format)
        #     comment          GET       /sekret/comments/:id(.:format)
        #     comment          PATCH/PUT /sekret/comments/:id(.:format)
        #     comment          DELETE    /sekret/comments/:id(.:format)
        #
        # [:shallow_prefix]
        #   Prefixes nested shallow route names with specified prefix.
        #
        #     scope shallow_prefix: "sekret" do
        #       resources :posts do
        #         resources :comments, shallow: true
        #       end
        #     end
        #
        #   The +comments+ resource here will have the following routes generated for it:
        #
        #     post_comments           GET       /posts/:post_id/comments(.:format)
        #     post_comments           POST      /posts/:post_id/comments(.:format)
        #     new_post_comment        GET       /posts/:post_id/comments/new(.:format)
        #     edit_sekret_comment     GET       /comments/:id/edit(.:format)
        #     sekret_comment          GET       /comments/:id(.:format)
        #     sekret_comment          PATCH/PUT /comments/:id(.:format)
        #     sekret_comment          DELETE    /comments/:id(.:format)
        #
        # [:format]
        #   Allows you to specify the default value for optional +format+
        #   segment or disable it by supplying +false+.
        #
        # === Examples
        #
        #   # routes call <tt>Admin::PostsController</tt>
        #   resources :posts, module: "admin"
        #
        #   # resource actions are at /admin/posts.
        #   resources :posts, path: "admin/posts"
        def resources(*resources, &block)
          options = resources.extract_options!.dup

          if apply_common_behavior_for(:resources, resources, options, &block)
            return self
          end

          resource_scope(:resources, Resource.new(resources.pop, options)) do
            yield if block_given?

            concerns(options[:concerns]) if options[:concerns]

            collection do
              get  :index if parent_resource.actions.include?(:index)
              post :create if parent_resource.actions.include?(:create)
            end

            new do
              get :new
            end if parent_resource.actions.include?(:new)

            set_member_mappings_for_resource
          end

          self
        end

        # To add a route to the collection:
        #
        #   resources :photos do
        #     collection do
        #       get 'search'
        #     end
        #   end
        #
        # This will enable Rails to recognize paths such as <tt>/photos/search</tt>
        # with GET, and route to the search action of +PhotosController+. It will also
        # create the <tt>search_photos_url</tt> and <tt>search_photos_path</tt>
        # route helpers.
        def collection
          unless resource_scope?
            raise ArgumentError, "can't use collection outside resource(s) scope"
          end

          with_scope_level(:collection) do
            scope(parent_resource.collection_scope) do
              yield
            end
          end
        end

        # To add a member route, add a member block into the resource block:
        #
        #   resources :photos do
        #     member do
        #       get 'preview'
        #     end
        #   end
        #
        # This will recognize <tt>/photos/1/preview</tt> with GET, and route to the
        # preview action of +PhotosController+. It will also create the
        # <tt>preview_photo_url</tt> and <tt>preview_photo_path</tt> helpers.
        def member
          unless resource_scope?
            raise ArgumentError, "can't use member outside resource(s) scope"
          end

          with_scope_level(:member) do
            scope(parent_resource.member_scope) do
              yield
            end
          end
        end

        def new
          unless resource_scope?
            raise ArgumentError, "can't use new outside resource(s) scope"
          end

          with_scope_level(:new) do
            scope(parent_resource.new_scope(action_path(:new))) do
              yield
            end
          end
        end

        def nested
          unless resource_scope?
            raise ArgumentError, "can't use nested outside resource(s) scope"
          end

          with_scope_level(:nested) do
            if shallow?
              with_exclusive_scope do
                if @scope[:shallow_path].blank?
                  scope(parent_resource.nested_scope, nested_options) { yield }
                else
                  scope(@scope[:shallow_path], :as => @scope[:shallow_prefix]) do
                    scope(parent_resource.nested_scope, nested_options) { yield }
                  end
                end
              end
            else
              scope(parent_resource.nested_scope, nested_options) { yield }
            end
          end
        end

        # See ActionDispatch::Routing::Mapper::Scoping#namespace
        def namespace(path, options = {})
          if resource_scope?
            nested { super }
          else
            super
          end
        end

        def shallow
          scope(:shallow => true, :shallow_path => @scope[:path]) do
            yield
          end
        end

        def shallow?
          parent_resource.instance_of?(Resource) && @scope[:shallow]
        end

        # match 'path' => 'controller#action'
        # match 'path', to: 'controller#action'
        # match 'path', 'otherpath', on: :member, via: :get
        def match(path, *rest)
          if rest.empty? && Hash === path
            options  = path
            path, to = options.find { |name, _value| name.is_a?(String) }
            options[:to] = to
            options.delete(path)
            paths = [path]
          else
            options = rest.pop || {}
            paths = [path] + rest
          end

          options[:anchor] = true unless options.key?(:anchor)

          if options[:on] && !VALID_ON_OPTIONS.include?(options[:on])
            raise ArgumentError, "Unknown scope #{on.inspect} given to :on"
          end

          if @scope[:controller] && @scope[:action]
            options[:to] ||= "#{@scope[:controller]}##{@scope[:action]}"
          end

          paths.each do |_path|
            route_options = options.dup
            route_options[:path] ||= _path if _path.is_a?(String)

            path_without_format = _path.to_s.sub(/\(\.:format\)$/, StringPool::EMPTY)
            if using_match_shorthand?(path_without_format, route_options)
              route_options[:to] ||= path_without_format.gsub(%r{^/}, StringPool::EMPTY).sub(%r{/([^/]*)$}, '#\1')
            end

            decomposed_match(_path, route_options)
          end
          self
        end

        def using_match_shorthand?(path, options)
          path && (options[:to] || options[:action]).nil? && path =~ %r{/[\w/]+$}
        end

        def decomposed_match(path, options) # :nodoc:
          if on = options.delete(:on)
            send(on) { decomposed_match(path, options) }
          else
            case @scope[:scope_level]
            when :resources
              nested { decomposed_match(path, options) }
            when :resource
              member { decomposed_match(path, options) }
            else
              add_route(path, options)
            end
          end
        end

        def add_route(action, options) # :nodoc:
          path = path_for_action(action, options.delete(:path))
          action = action.to_s.dup

          if action =~ /^[\w\/]+$/
            options[:action] ||= action unless action.include?(StringPool::SLASH)
          else
            action = nil
          end

          if !options.fetch(:as, true)
            options.delete(:as)
          else
            options[:as] = name_for_action(options[:as], action)
          end

          mapping = Mapping.new(@set, @scope, URI.parser.escape(path), options)
          app, conditions, requirements, defaults, as, anchor = mapping.to_route
          @set.add_route(app, conditions, requirements, defaults, as, anchor)
        end

        def root(path, options={})
          if path.is_a?(String)
            options[:to] = path
          elsif path.is_a?(Hash) and options.empty?
            options = path
          else
            raise ArgumentError, "must be called with a path and/or options"
          end

          if @scope[:scope_level] == :resources
            with_scope_level(:root) do
              scope(parent_resource.path) do
                super(options)
              end
            end
          else
            super(options)
          end
        end

        protected

          def parent_resource #:nodoc:
            @scope[:scope_level_resource]
          end

          def apply_common_behavior_for(method, resources, options, &block) #:nodoc:
            if resources.length > 1
              resources.each { |r| send(method, r, options, &block) }
              return true
            end

            if resource_scope?
              nested { send(method, resources.pop, options, &block) }
              return true
            end

            options.keys.each do |k|
              (options[:constraints] ||= {})[k] = options.delete(k) if options[k].is_a?(Regexp)
            end

            scope_options = options.slice!(*RESOURCE_OPTIONS)
            unless scope_options.empty?
              scope(scope_options) do
                send(method, resources.pop, options, &block)
              end
              return true
            end

            unless action_options?(options)
              options.merge!(scope_action_options) if scope_action_options?
            end

            false
          end

          def action_options?(options) #:nodoc:
            options[:only] || options[:except]
          end

          def scope_action_options? #:nodoc:
            @scope[:options] && (@scope[:options][:only] || @scope[:options][:except])
          end

          def scope_action_options #:nodoc:
            @scope[:options].slice(:only, :except)
          end

          def resource_scope? #:nodoc:
            RESOURCE_SCOPES.include? @scope[:scope_level]
          end

          def resource_method_scope? #:nodoc:
            RESOURCE_METHOD_SCOPES.include? @scope[:scope_level]
          end

          def with_exclusive_scope
            begin
              old_name_prefix, old_path = @scope[:as], @scope[:path]
              @scope[:as], @scope[:path] = nil, nil

              with_scope_level(:exclusive) do
                yield
              end
            ensure
              @scope[:as], @scope[:path] = old_name_prefix, old_path
            end
          end

          def with_scope_level(kind, resource = parent_resource)
            old, @scope[:scope_level] = @scope[:scope_level], kind
            old_resource, @scope[:scope_level_resource] = @scope[:scope_level_resource], resource
            yield
          ensure
            @scope[:scope_level] = old
            @scope[:scope_level_resource] = old_resource
          end

          def resource_scope(kind, resource) #:nodoc:
            with_scope_level(kind, resource) do
              scope(parent_resource.resource_scope) do
                yield
              end
            end
          end

          def nested_options #:nodoc:
            options = { :as => parent_resource.member_name }
            options[:constraints] = {
              parent_resource.nested_param => param_constraint
            } if param_constraint?

            options
          end

          def param_constraint? #:nodoc:
            @scope[:constraints] && @scope[:constraints][parent_resource.param].is_a?(Regexp)
          end

          def param_constraint #:nodoc:
            @scope[:constraints][parent_resource.param]
          end

          def canonical_action?(action, flag) #:nodoc:
            flag && resource_method_scope? && CANONICAL_ACTIONS.include?(action.to_s)
          end

          def shallow_scoping? #:nodoc:
            shallow? && @scope[:scope_level] == :member
          end

          def path_for_action(action, path) #:nodoc:
            prefix = shallow_scoping? ?
              "#{@scope[:shallow_path]}/#{parent_resource.shallow_scope}" : @scope[:path]

            if canonical_action?(action, path.blank?)
              prefix.to_s
            else
              "#{prefix}/#{action_path(action, path)}"
            end
          end

          def action_path(name, path = nil) #:nodoc:
            name = name.to_sym if name.is_a?(String)
            path || @scope[:path_names][name] || name.to_s
          end

          def prefix_name_for_action(as, action) #:nodoc:
            if as
              as.to_s
            elsif !canonical_action?(action, @scope[:scope_level])
              action.to_s
            end
          end

          def name_for_action(as, action) #:nodoc:
            prefix = prefix_name_for_action(as, action)
            prefix = Mapper.normalize_name(prefix) if prefix
            name_prefix = @scope[:as]

            if parent_resource
              return nil unless as || action

              collection_name = parent_resource.collection_name
              member_name = parent_resource.member_name
            end

            name = case @scope[:scope_level]
            when :nested
              [name_prefix, prefix]
            when :collection
              [prefix, name_prefix, collection_name]
            when :new
              [prefix, :new, name_prefix, member_name]
            when :member
              [prefix, shallow_scoping? ? @scope[:shallow_prefix] : name_prefix, member_name]
            when :root
              [name_prefix, collection_name, prefix]
            else
              [name_prefix, member_name, prefix]
            end

            if candidate = name.select(&:present?).join("_").presence
              # If a name was not explicitly given, we check if it is valid
              # and return nil in case it isn't. Otherwise, we pass the invalid name
              # forward so the underlying router engine treats it and raises an exception.
              if as.nil?
                candidate unless @set.routes.find { |r| r.name == candidate } || candidate !~ /\A[_a-z]/i
              else
                candidate
              end
            end
          end

          def set_member_mappings_for_resource
            member do
              get :edit if parent_resource.actions.include?(:edit)
              get :show if parent_resource.actions.include?(:show)
              if parent_resource.actions.include?(:update)
                patch :update
                put   :update
              end
              delete :destroy if parent_resource.actions.include?(:destroy)
            end
          end
      end

      # Routing Concerns allow you to declare common routes that can be reused
      # inside others resources and routes.
      #
      #   concern :commentable do
      #     resources :comments
      #   end
      #
      #   concern :image_attachable do
      #     resources :images, only: :index
      #   end
      #
      # These concerns are used in Resources routing:
      #
      #   resources :messages, concerns: [:commentable, :image_attachable]
      #
      # or in a scope or namespace:
      #
      #   namespace :posts do
      #     concerns :commentable
      #   end
      module Concerns
        # Define a routing concern using a name.
        #
        # Concerns may be defined inline, using a block, or handled by
        # another object, by passing that object as the second parameter.
        #
        # The concern object, if supplied, should respond to <tt>call</tt>,
        # which will receive two parameters:
        #
        #   * The current mapper
        #   * A hash of options which the concern object may use
        #
        # Options may also be used by concerns defined in a block by accepting
        # a block parameter. So, using a block, you might do something as
        # simple as limit the actions available on certain resources, passing
        # standard resource options through the concern:
        #
        #   concern :commentable do |options|
        #     resources :comments, options
        #   end
        #
        #   resources :posts, concerns: :commentable
        #   resources :archived_posts do
        #     # Don't allow comments on archived posts
        #     concerns :commentable, only: [:index, :show]
        #   end
        #
        # Or, using a callable object, you might implement something more
        # specific to your application, which would be out of place in your
        # routes file.
        #
        #   # purchasable.rb
        #   class Purchasable
        #     def initialize(defaults = {})
        #       @defaults = defaults
        #     end
        #
        #     def call(mapper, options = {})
        #       options = @defaults.merge(options)
        #       mapper.resources :purchases
        #       mapper.resources :receipts
        #       mapper.resources :returns if options[:returnable]
        #     end
        #   end
        #
        #   # routes.rb
        #   concern :purchasable, Purchasable.new(returnable: true)
        #
        #   resources :toys, concerns: :purchasable
        #   resources :electronics, concerns: :purchasable
        #   resources :pets do
        #     concerns :purchasable, returnable: false
        #   end
        #
        # Any routing helpers can be used inside a concern. If using a
        # callable, they're accessible from the Mapper that's passed to
        # <tt>call</tt>.
        def concern(name, callable = nil, &block)
          callable ||= lambda { |mapper, options| mapper.instance_exec(options, &block) }
          @concerns[name] = callable
        end

        # Use the named concerns
        #
        #   resources :posts do
        #     concerns :commentable
        #   end
        #
        # concerns also work in any routes helper that you want to use:
        #
        #   namespace :posts do
        #     concerns :commentable
        #   end
        def concerns(*args)
          options = args.extract_options!
          args.flatten.each do |name|
            if concern = @concerns[name]
              concern.call(self, options)
            else
              raise ArgumentError, "No concern named #{name} was found!"
            end
          end
        end
      end

      def initialize(set) #:nodoc:
        @set = set
        @scope = { :path_names => @set.resources_path_names }
        @concerns = {}
      end

      include Base
      include HttpHelpers
      include Redirection
      include Scoping
      include Concerns
      include Resources
    end
  end
end<|MERGE_RESOLUTION|>--- conflicted
+++ resolved
@@ -218,17 +218,12 @@
               controller ||= default_controller
               action     ||= default_action
 
-<<<<<<< HEAD
-              unless controller.is_a?(Regexp)
-                controller = [@scope[:module], controller].compact.join(StringPool::SLASH).presence
-=======
               if @scope[:module] && !controller.is_a?(Regexp)
                 if controller =~ %r{\A/}
                   controller = controller[1..-1]
                 else
-                  controller = [@scope[:module], controller].compact.join("/").presence
+                  controller = [@scope[:module], controller].compact.join(StringPool::SLASH).presence
                 end
->>>>>>> f1241329
               end
 
               if controller.is_a?(String) && controller =~ %r{\A/}
