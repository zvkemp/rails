--- conflicted
+++ resolved
@@ -1409,12 +1409,8 @@
 
             path_without_format = _path.to_s.sub(/\(\.:format\)$/, StringPool::EMPTY)
             if using_match_shorthand?(path_without_format, route_options)
-<<<<<<< HEAD
               route_options[:to] ||= path_without_format.gsub(%r{^/}, StringPool::EMPTY).sub(%r{/([^/]*)$}, '#\1')
-=======
-              route_options[:to] ||= path_without_format.gsub(%r{^/}, "").sub(%r{/([^/]*)$}, '#\1')
               route_options[:to].tr!("-", "_")
->>>>>>> c438c617
             end
 
             decomposed_match(_path, route_options)
@@ -1445,13 +1441,8 @@
           path = path_for_action(action, options.delete(:path))
           action = action.to_s.dup
 
-<<<<<<< HEAD
-          if action =~ /^[\w\/]+$/
+          if action =~ /^[\w\-\/]+$/
             options[:action] ||= action unless action.include?(StringPool::SLASH)
-=======
-          if action =~ /^[\w\-\/]+$/
-            options[:action] ||= action unless action.include?("/")
->>>>>>> c438c617
           else
             action = nil
           end
