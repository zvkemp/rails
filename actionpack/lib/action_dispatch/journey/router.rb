require 'action_dispatch/journey/router/utils'
require 'action_dispatch/journey/router/strexp'
require 'action_dispatch/journey/routes'
require 'action_dispatch/journey/formatter'

before = $-w
$-w = false
require 'action_dispatch/journey/parser'
$-w = before

require 'action_dispatch/journey/route'
require 'action_dispatch/journey/path/pattern'

module ActionDispatch
  module Journey # :nodoc:
    class Router # :nodoc:
      class RoutingError < ::StandardError # :nodoc:
      end

      # :nodoc:
      VERSION = '2.0.0'

      class NullReq # :nodoc:
        attr_reader :env
        def initialize(env)
          @env = env
        end

        def request_method
          env['REQUEST_METHOD']
        end

        def path_info
          env[StringPool::PATH_INFO]
        end

        def ip
          env['REMOTE_ADDR']
        end

        def [](k)
          env[k]
        end
      end

      attr_reader :request_class, :formatter
      attr_accessor :routes

      def initialize(routes, options)
        @options       = options
        @params_key    = options[:parameters_key]
        @request_class = options[:request_class] || NullReq
        @routes        = routes
      end

      def call(env)
        env[StringPool::PATH_INFO] = Utils.normalize_path(env[StringPool::PATH_INFO])

        find_routes(env).each do |match, parameters, route|
          script_name, path_info, set_params = env.values_at(StringPool::SCRIPT_NAME,
                                                             StringPool::PATH_INFO,
                                                             @params_key)

          unless route.path.anchored
            env[StringPool::SCRIPT_NAME] = (script_name.to_s + match.to_s).chomp(StringPool::SLASH)
            env[StringPool::PATH_INFO]   = match.post_match
          end

          env[@params_key] = (set_params || {}).merge parameters

          status, headers, body = route.app.call(env)

          if 'pass' == headers['X-Cascade']
            env[StringPool::SCRIPT_NAME] = script_name
            env[StringPool::PATH_INFO]   = path_info
            env[@params_key]   = set_params
            next
          end

          return [status, headers, body]
        end

        return [404, {'X-Cascade' => 'pass'}, ['Not Found']]
      end

      def recognize(req)
        find_routes(req.env).each do |match, parameters, route|
          unless route.path.anchored
            req.env[StringPool::SCRIPT_NAME] = match.to_s
            req.env[StringPool::PATH_INFO]   = match.post_match.sub(/^([^\/])/, '/\1')
          end

          yield(route, nil, parameters)
        end
      end

      def visualizer
        tt     = GTG::Builder.new(ast).transition_table
        groups = partitioned_routes.first.map(&:ast).group_by { |a| a.to_s }
        asts   = groups.values.map { |v| v.first }
        tt.visualizer(asts)
      end

      private

<<<<<<< HEAD
        def normalize_path(path)
          path = "/#{path}"
          path.squeeze!(StringPool::SLASH)
          path
        end

=======
>>>>>>> master
        def partitioned_routes
          routes.partitioned_routes
        end

        def ast
          routes.ast
        end

        def simulator
          routes.simulator
        end

        def custom_routes
          partitioned_routes.last
        end

        def filter_routes(path)
          return [] unless ast
          data = simulator.match(path)
          data ? data.memos : []
        end

        def find_routes env
          req = request_class.new(env)

          routes = filter_routes(req.path_info).concat custom_routes.find_all { |r|
            r.path.match(req.path_info)
          }
          routes.concat get_routes_as_head(routes)

          routes.sort_by!(&:precedence).select! { |r| r.matches?(req) }

          routes.map! { |r|
            match_data  = r.path.match(req.path_info)
            match_names = match_data.names.map { |n| n.to_sym }
            match_values = match_data.captures.map { |v| v && Utils.unescape_uri(v) }
            info = Hash[match_names.zip(match_values).find_all { |_, y| y }]

            [match_data, r.defaults.merge(info), r]
          }
        end

        def get_routes_as_head(routes)
          precedence = (routes.map(&:precedence).max || 0) + 1
          routes = routes.select { |r|
            r.verb === "GET" && !(r.verb === "HEAD")
          }.map! { |r|
            Route.new(r.name,
                      r.app,
                      r.path,
                      r.conditions.merge(request_method: "HEAD"),
                      r.defaults).tap do |route|
                        route.precedence = r.precedence + precedence
                      end
          }
          routes.flatten!
          routes
        end
    end
  end
end<|MERGE_RESOLUTION|>--- conflicted
+++ resolved
@@ -103,15 +103,6 @@
 
       private
 
-<<<<<<< HEAD
-        def normalize_path(path)
-          path = "/#{path}"
-          path.squeeze!(StringPool::SLASH)
-          path
-        end
-
-=======
->>>>>>> master
         def partitioned_routes
           routes.partitioned_routes
         end
