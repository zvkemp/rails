--- conflicted
+++ resolved
@@ -263,19 +263,14 @@
       get '/projects/1/involvements'
       assert_equal 'involvements#index', @response.body
       assert_equal '/projects/1/involvements', project_involvements_path(:project_id => '1')
-<<<<<<< HEAD
-=======
 
       get '/projects/1/involvements/new'
       assert_equal 'involvements#new', @response.body
       assert_equal '/projects/1/involvements/new', new_project_involvement_path(:project_id => '1')
->>>>>>> b354496b
 
       get '/projects/1/involvements/1'
       assert_equal 'involvements#show', @response.body
       assert_equal '/projects/1/involvements/1', project_involvement_path(:project_id => '1', :id => '1')
-<<<<<<< HEAD
-=======
 
       put '/projects/1/involvements/1'
       assert_equal 'involvements#update', @response.body
@@ -286,7 +281,6 @@
       get '/projects/1/involvements/1/edit'
       assert_equal 'involvements#edit', @response.body
       assert_equal '/projects/1/involvements/1/edit', edit_project_involvement_path(:project_id => '1', :id => '1')
->>>>>>> b354496b
     end
   end
 
@@ -306,14 +300,7 @@
 
       put '/projects/1/participants/update_all'
       assert_equal 'participants#update_all', @response.body
-<<<<<<< HEAD
-
-      pending do
-        assert_equal '/projects/1/participants/update_all', update_all_project_participants_path(:project_id => '1')
-      end
-=======
       assert_equal '/projects/1/participants/update_all', update_all_project_participants_path(:project_id => '1')
->>>>>>> b354496b
     end
   end
 
@@ -325,23 +312,11 @@
 
       get '/projects/1/companies/1/people'
       assert_equal 'people#index', @response.body
-<<<<<<< HEAD
-      pending do
-        assert_equal '/projects/1/companies/1/people', project_company_people_path(:project_id => '1', :company_id => '1')
-      end
-
-      get '/projects/1/companies/1/avatar'
-      assert_equal 'avatars#show', @response.body
-      pending do
-        assert_equal '/projects/1/companies/1/avatar', project_company_avatar_path(:project_id => '1', :company_id => '1')
-      end
-=======
       assert_equal '/projects/1/companies/1/people', project_company_people_path(:project_id => '1', :company_id => '1')
 
       get '/projects/1/companies/1/avatar'
       assert_equal 'avatars#show', @response.body
       assert_equal '/projects/1/companies/1/avatar', project_company_avatar_path(:project_id => '1', :company_id => '1')
->>>>>>> b354496b
     end
   end
 
@@ -353,13 +328,7 @@
 
       post '/projects/1/images/1/revise'
       assert_equal 'images#revise', @response.body
-<<<<<<< HEAD
-      pending do
-        assert_equal '/projects/1/images/1/revise', revise_project_image_path(:project_id => '1', :id => '1')
-      end
-=======
       assert_equal '/projects/1/images/1/revise', revise_project_image_path(:project_id => '1', :id => '1')
->>>>>>> b354496b
     end
   end
 
@@ -375,29 +344,6 @@
 
       get '/projects/1/people/1/7a2dec8/avatar'
       assert_equal 'avatars#show', @response.body
-<<<<<<< HEAD
-      pending do
-        assert_equal '/projects/1/people/1/7a2dec8/avatar', project_person_avatar_path(:project_id => '1', :person_id => '1', :access_token => '7a2dec8')
-      end
-
-      put '/projects/1/people/1/accessible_projects'
-      assert_equal 'people#accessible_projects', @response.body
-      pending do
-        assert_equal '/projects/1/people/1/accessible_projects', accessible_projects_project_person_path(:project_id => '1', :id => '1')
-      end
-
-      post '/projects/1/people/1/resend'
-      assert_equal 'people#resend', @response.body
-      pending do
-        assert_equal '/projects/1/people/1/resend', resend_project_person_path(:project_id => '1', :id => '1')
-      end
-
-      post '/projects/1/people/1/generate_new_password'
-      assert_equal 'people#generate_new_password', @response.body
-      pending do
-        assert_equal '/projects/1/people/1/generate_new_password', generate_new_password_project_person_path(:project_id => '1', :id => '1')
-      end
-=======
       assert_equal '/projects/1/people/1/7a2dec8/avatar', project_person_avatar_path(:project_id => '1', :person_id => '1', :access_token => '7a2dec8')
 
       put '/projects/1/people/1/accessible_projects'
@@ -411,7 +357,6 @@
       post '/projects/1/people/1/generate_new_password'
       assert_equal 'people#generate_new_password', @response.body
       assert_equal '/projects/1/people/1/generate_new_password', generate_new_password_project_person_path(:project_id => '1', :id => '1')
->>>>>>> b354496b
     end
   end
 
@@ -423,41 +368,6 @@
 
       get '/projects/1/posts/archive'
       assert_equal 'posts#archive', @response.body
-<<<<<<< HEAD
-      pending do
-        assert_equal '/projects/1/posts/archive', archive_project_posts_path(:project_id => '1')
-      end
-
-      get '/projects/1/posts/toggle_view'
-      assert_equal 'posts#toggle_view', @response.body
-      pending do
-        assert_equal '/projects/1/posts/toggle_view', toggle_view_project_posts_path(:project_id => '1')
-      end
-
-      post '/projects/1/posts/1/preview'
-      assert_equal 'posts#preview', @response.body
-      pending do
-        assert_equal '/projects/1/posts/1/preview', preview_project_post_path(:project_id => '1', :id => '1')
-      end
-
-      get '/projects/1/posts/1/subscription'
-      assert_equal 'subscriptions#show', @response.body
-      pending do
-        assert_equal '/projects/1/posts/1/subscription', project_post_subscription_path(:project_id => '1', :post_id => '1')
-      end
-
-      get '/projects/1/posts/1/comments'
-      assert_equal 'comments#index', @response.body
-      pending do
-        assert_equal '/projects/1/posts/1/comments', project_post_comments_path(:project_id => '1', :post_id => '1')
-      end
-
-      post '/projects/1/posts/1/comments/preview'
-      assert_equal 'comments#preview', @response.body
-      pending do
-        assert_equal '/projects/1/posts/1/comments/preview', preview_project_post_comments_path(:project_id => '1', :post_id => '1')
-      end
-=======
       assert_equal '/projects/1/posts/archive', archive_project_posts_path(:project_id => '1')
 
       get '/projects/1/posts/toggle_view'
@@ -479,7 +389,6 @@
       post '/projects/1/posts/1/comments/preview'
       assert_equal 'comments#preview', @response.body
       assert_equal '/projects/1/posts/1/comments/preview', preview_project_post_comments_path(:project_id => '1', :post_id => '1')
->>>>>>> b354496b
     end
   end
 
